<?php

namespace Graby;

use Graby\SiteConfig\ConfigBuilder;
use Symfony\Component\OptionsResolver\OptionsResolver;
use GuzzleHttp\Client;
use Readability\Readability;
use Graby\Extractor\ContentExtractor;
use Graby\Extractor\HttpClient;
use Graby\Ring\Client\SafeCurlHandler;
use ForceUTF8\Encoding;
use Monolog\Logger;
use Monolog\Handler\StreamHandler;
use Psr\Log\NullLogger;
use Psr\Log\LoggerInterface;
use Smalot\PdfParser\Parser as PdfParser;

/**
 * @todo add proxy
 * @todo add cache
 */
class Graby
{
    private $debug = false;
    private $logger;

    private $config = array();

    private $httpClient = null;
    private $extractor = null;

    /** @var \Graby\SiteConfig\ConfigBuilder */
    private $configBuilder;

    /**
     * @param array $config
     * @param Client|null $client Guzzle client
     * @param \Graby\SiteConfig\ConfigBuilder $configBuilder
     */
    public function __construct($config = array(), Client $client = null, ConfigBuilder $configBuilder = null)
    {
        $resolver = new OptionsResolver();
        $resolver->setDefaults(array(
            'debug' => false,
            'rewrite_relative_urls' => true,
            'singlepage' => true,
            'multipage' => true,
            'error_message' => '[unable to retrieve full-text content]',
            'allowed_urls' => array(),
            'blocked_urls' => array(),
            'xss_filter' => true,
            'content_type_exc' => array(
                'application/pdf' => array('action' => 'link', 'name' => 'PDF'),
                'image' => array('action' => 'link', 'name' => 'Image'),
                'audio' => array('action' => 'link', 'name' => 'Audio'),
                'video' => array('action' => 'link', 'name' => 'Video'),
                'text/plain' => array('action' => 'link', 'name' => 'Plain text'),
            ),
            'content_links' => 'preserve',
            'http_client' => array(),
            'extractor' => array(),
        ));

        // @TODO: add more validation ? (setAllowedTypes)
        $resolver->setAllowedValues('content_links', array('preserve', 'footnotes', 'remove'));

        $this->config = $resolver->resolve($config);

        $this->debug = (bool) $this->config['debug'];
        $this->logger = new NullLogger();

        if ($this->debug) {
            $this->logger = new Logger('graby');
            $this->logger->pushHandler(new StreamHandler(dirname(__FILE__).'/../log/graby.log'));
        }

        $this->extractor = new ContentExtractor(
            $this->config['extractor'],
            $this->logger
        );

        $this->httpClient = new HttpClient(
<<<<<<< HEAD
            $guzzleClient = $client ?: new Client(array('handler' => new SafeCurlHandler())),
=======
            $client ?: new Client(array('handler' => new SafeCurlHandler(), 'defaults' => array('cookies' => true))),
>>>>>>> c396c506
            $this->config['http_client'],
            $this->logger
        );

        if ($configBuilder === null) {
            $configBuilder = new ConfigBuilder(
                isset($this->config['extractor']['config_builder']) ? $this->config['extractor']['config_builder'] : [],
                $this->logger
            );
        }
        $this->configBuilder = $configBuilder;
    }

    /**
     * Redefine all loggers.
     *
     * @param LoggerInterface $logger
     */
    public function setLogger(LoggerInterface $logger)
    {
        $this->logger = $logger;
        $this->extractor->setLogger($logger);
        $this->httpClient->setLogger($logger);
    }

    /**
     * Return a config.
     *
     * @param string $key
     *
     * @return mixed
     */
    public function getConfig($key)
    {
        if (!isset($this->config[$key])) {
            throw new \Exception(sprintf('No config found for key: "%s"', $key));
        }

        return $this->config[$key];
    }

    /**
     * Fetch content from the given url and return a readable content.
     *
     * @param string $url
     *
     * @return array With keys html, title, url & summary
     */
    public function fetchContent($url)
    {
        $this->logger->log('debug', 'Graby is ready to fetch');

        $infos = $this->doFetchContent($url);

        $html = $infos['html'];

        // filter xss?
        if ($this->config['xss_filter']) {
            $this->logger->log('debug', 'Filtering HTML to remove XSS');
            $html = htmLawed($html, array(
                'safe' => 1,
                'deny_attribute' => 'style',
                'comment' => 1,
                'cdata' => 1,
            ));
        }

        // generate summary
        $infos['summary'] = $this->getExcerpt($html);

        return $infos;
    }

    /**
     * Do fetch content from an url.
     *
     * @param string $url
     *
     * @return array With key html, url & title
     */
    private function doFetchContent($url)
    {
        // Check for feed URL
        $url = trim($url);
        if (strtolower(substr($url, 0, 7)) == 'feed://') {
            $url = 'http://'.substr($url, 7);
        }

        if (!preg_match('!^https?://.+!i', $url)) {
            $url = 'http://'.$url;
        }

        if (false === filter_var($url, FILTER_VALIDATE_URL)) {
            throw new \Exception(sprintf('Url "%s" is not valid.', $url));
        }

        $url = filter_var($url, FILTER_SANITIZE_URL);

        if (false === $this->isUrlAllowed($url)) {
            throw new \Exception(sprintf('Url "%s" is not allowed to be parsed.', $url));
        }

        $this->logger->log('debug', 'Fetching url: {url}', array('url' => $url));

        $response = $this->httpClient->fetch($url);

        $effective_url = $response['effective_url'];
        if (!$this->isUrlAllowed($effective_url)) {
            throw new \Exception(sprintf('Url "%s" is not allowed to be parsed.', $effective_url));
        }

        // check if action defined for returned Content-Type, like image, pdf, audio or video
        $mimeInfo = $this->getMimeActionInfo($response['headers']);
        $infos = $this->handleMimeAction($mimeInfo, $effective_url, $response['body']);
        if (is_array($infos)) {
            return $infos;
        }

        $html = Encoding::toUTF8($response['body']);

        $ogData = $this->extractOpenGraph($html);

        $this->logger->log('debug', 'Opengraph data: {ogData}', array('ogData' => $ogData));

        // @TODO: log raw html + headers

        // check site config for single page URL - fetch it if found
        $is_single_page = false;
        if ($this->config['singlepage'] && ($single_page_response = $this->getSinglePage($html, $effective_url))) {
            $is_single_page = true;
            $effective_url = $single_page_response['effective_url'];

            // check if action defined for returned Content-Type
            $mimeInfo = $this->getMimeActionInfo($single_page_response['headers']);
            $infos = $this->handleMimeAction($mimeInfo, $effective_url, $single_page_response['body']);
            if (is_array($infos)) {
                return $infos;
            }

            $html = Encoding::toUTF8($single_page_response['body']);
            $this->logger->log('debug', 'Retrieved single-page view from "{url}"', array('url' => $effective_url));

            unset($single_page_response);
        }

        $this->logger->log('debug', 'Attempting to extract content');
        $extract_result = $this->extractor->process($html, $effective_url);
        $readability = $this->extractor->readability;

        // if user has asked to see parsed HTML, show it and exit.
        // @TODO: log parsed HTML
        // $readability->dom->saveXML($readability->dom->documentElement)

        $content_block = $this->extractor->getContent();
        $extracted_title = $this->extractor->getTitle();
        $extracted_language = $this->extractor->getLanguage();

        // Deal with multi-page articles
        $is_multi_page = (!$is_single_page && $extract_result && null !== $this->extractor->getNextPageUrl());
        if ($this->config['multipage'] && $is_multi_page) {
            $this->logger->log('debug', 'Attempting to process multi-page article');
            // store first page to avoid parsing it again (previous url content is in `$content_block`)
            $multi_page_urls = array($effective_url);
            $multi_page_content = array();

            while ($next_page_url = $this->extractor->getNextPageUrl()) {
                $this->logger->log('debug', 'Processing next page: {url}', array('url' => $next_page_url));
                // If we've got URL, resolve against $url
                $next_page_url = $this->makeAbsoluteStr($effective_url, $next_page_url);
                if (!$next_page_url) {
                    $this->logger->log('debug', 'Failed to resolve against: {url}', array('url' => $effective_url));
                    $multi_page_content = array();
                    break;
                }

                // check it's not what we have already!
                if (in_array($next_page_url, $multi_page_urls)) {
                    $this->logger->log('debug', 'URL already processed');
                    $multi_page_content = array();
                    break;
                }

                // it's not, store it for later check & so let's attempt to fetch it
                $multi_page_urls[] = $next_page_url;

                $response = $this->httpClient->fetch($next_page_url);

                // make sure mime type is not something with a different action associated
                $mimeInfo = $this->getMimeActionInfo($response['headers']);

                if (isset($mimeInfo['action'])) {
                    $this->logger->log('debug', 'MIME type requires different action');
                    $multi_page_content = array();
                    break;
                }

                $extracSuccess = $this->extractor->process(
                    Encoding::toUTF8($response['body']),
                    $next_page_url
                );

                if (!$extracSuccess) {
                    $this->logger->log('debug', 'Failed to extract content');
                    $multi_page_content = array();
                    break;
                }

                $multi_page_content[] = $this->extractor->getContent();
            }

            // did we successfully deal with this multi-page article?
            if (empty($multi_page_content)) {
                $this->logger->log('debug', 'Failed to extract all parts of multi-page article, so not going to include them');
                $_page = $readability->dom->createElement('p');
                $_page->innerHTML = '<em>This article appears to continue on subsequent pages which we could not extract</em>';
                $multi_page_content[] = $_page;
            }

            foreach ($multi_page_content as $_page) {
                $_page = $content_block->ownerDocument->importNode($_page, true);
                $content_block->appendChild($_page);
            }

            unset($multi_page_urls, $multi_page_content, $page_mime_info, $next_page_url, $_page);
        }

        // if we failed to extract content...
        if (!$extract_result || null === $content_block) {
            return array(
                'status' => $response['status'],
                'html' => $this->config['error_message'],
                'title' => $extracted_title,
                'language' => $extracted_language,
                'url' => $effective_url,
                'content_type' => isset($mimeInfo['mime']) ? $mimeInfo['mime'] : '',
                'open_graph' => $ogData,
            );
        }

        $readability->clean($content_block, 'select');

        if ($this->config['rewrite_relative_urls']) {
            $this->makeAbsolute($effective_url, $content_block);
        }

        // footnotes
        if ($this->config['content_links'] == 'footnotes' && strpos($effective_url, 'wikipedia.org') === false) {
            $readability->addFootnotes($content_block);
        }

        // normalise
        $content_block->normalize();
        // remove empty text nodes
        foreach ($content_block->childNodes as $_n) {
            if ($_n->nodeType === XML_TEXT_NODE && trim($_n->textContent) == '') {
                $content_block->removeChild($_n);
            }
        }

        // remove nesting: <div><div><div><p>test</p></div></div></div> = <p>test</p>
        while ($content_block->childNodes->length == 1 && $content_block->firstChild->nodeType === XML_ELEMENT_NODE) {
            // only follow these tag names
            if (!in_array(strtolower($content_block->tagName), array('div', 'article', 'section', 'header', 'footer'))) {
                break;
            }

            $content_block = $content_block->firstChild;
        }

        // convert content block to HTML string
        // Need to preserve things like body: //img[@id='feature']
        if (in_array(strtolower($content_block->tagName), array('div', 'article', 'section', 'header', 'footer', 'li', 'td'))) {
            $html = $content_block->innerHTML;
        } else {
            $html = $content_block->ownerDocument->saveXML($content_block); // essentially outerHTML
        }

        unset($content_block);

        // post-processing cleanup
        $html = preg_replace('!<p>[\s\h\v]*</p>!u', '', $html);
        if ($this->config['content_links'] == 'remove') {
            $html = preg_replace('!</?a[^>]*>!', '', $html);
        }

        $this->logger->log('debug', 'Returning data (most interesting ones): {data}', array('data' => array(
            'title' => $extracted_title,
            'language' => $extracted_language,
            'url' => $effective_url,
            'content_type' => $mimeInfo['mime'],
        )));

        return array(
            'status' => $response['status'],
            'html' => $html,
            'title' => $extracted_title,
            'language' => $extracted_language,
            'url' => $effective_url,
            'content_type' => $mimeInfo['mime'],
            'open_graph' => $ogData,
        );
    }

    private function isUrlAllowed($url)
    {
        $allowedUrls = $this->getConfig('allowed_urls');
        $blockedUrls = $this->getConfig('blocked_urls');

        if (!empty($allowedUrls)) {
            foreach ($allowedUrls as $allowurl) {
                if (stristr($url, $allowurl) !== false) {
                    return true;
                }
            }
        } else {
            foreach ($blockedUrls as $blockurl) {
                if (stristr($url, $blockurl) !== false) {
                    return false;
                }
            }
        }

        return true;
    }

    /**
     * Based on content-type http header, decide what to do.
     *
     * @param string $headers Content-Type header content
     *
     * @return array With keys: 'mime', 'type', 'subtype', 'action', 'name'
     *               e.g. array('mime'=>'image/jpeg', 'type'=>'image', 'subtype'=>'jpeg', 'action'=>'link', 'name'=>'Image')
     */
    private function getMimeActionInfo($headers)
    {
        // check if action defined for returned Content-Type
        $info = array(
            'mime' => '',
        );

        if (preg_match('!\s*(([-\w]+)/([-\w\+]+))!im', strtolower($headers), $match)) {
            // look for full mime type (e.g. image/jpeg) or just type (e.g. image)
            // match[1] = full mime type, e.g. image/jpeg
            // match[2] = first part, e.g. image
            // match[3] = last part, e.g. jpeg
            $info['mime'] = trim($match[1]);
            $info['type'] = trim($match[2]);
            $info['subtype'] = trim($match[3]);

            foreach (array($info['mime'], $info['type']) as $_mime) {
                if (isset($this->config['content_type_exc'][$_mime])) {
                    $info['action'] = $this->config['content_type_exc'][$_mime]['action'];
                    $info['name'] = $this->config['content_type_exc'][$_mime]['name'];

                    break;
                }
            }
        }

        return $info;
    }

    /**
     * Handle action related to mime type detection.
     * These action can be exclude or link to handle custom content (like image, video, pdf, etc ..).
     *
     * @param array  $mimeInfo      From getMimeActionInfo() function
     * @param string $effective_url Current content url
     * @param string $body          Content from the response
     *
     * @return array|null
     */
    private function handleMimeAction($mimeInfo, $effective_url, $body = '')
    {
        if (!isset($mimeInfo['action'])) {
            return;
        }

        $infos = array(
            // at this point status will always be considered as 200
            'status' => 200,
            'title' => $mimeInfo['name'],
            'language' => '',
            'html' => '',
            'url' => $effective_url,
            'content_type' => $mimeInfo['mime'],
            'open_graph' => array(),
        );

        switch ($mimeInfo['action']) {
            case 'exclude':
                throw new \Exception(sprintf('This is url "%s" is blocked by mime action.', $effective_url));

            case 'link':
                $infos['html'] = '<a href="'.$effective_url.'">Download '.$mimeInfo['name'].'</a>';

                if ($mimeInfo['type'] == 'image') {
                    $infos['html'] = '<a href="'.$effective_url.'"><img src="'.$effective_url.'" alt="'.$mimeInfo['name'].'" /></a>';
                }

                if ($mimeInfo['mime'] == 'application/pdf') {
                    $parser = new PdfParser();
                    $pdf = $parser->parseFile($effective_url);

                    $html = Encoding::toUTF8(nl2br($pdf->getText()));

                    // strip away unwanted chars (that usualy came from PDF extracted content)
                    // @see http://www.phpwact.org/php/i18n/charsets#common_problem_areas_with_utf-8
                    $html = preg_replace('/[^\x{0009}\x{000a}\x{000d}\x{0020}-\x{D7FF}\x{E000}-\x{FFFD}]+/u', ' ', $html);

                    $infos['html'] = $html;

                    // update title in case of details are present
                    $details = $pdf->getDetails();

                    // Title can be a string or an array with one key
                    if (isset($details['Title'])) {
                        if (is_array($details['Title']) && isset($details['Title'][0]) && '' !== trim($details['Title'][0])) {
                            $infos['title'] = $details['Title'][0];
                        } elseif (is_string($details['Title']) && '' !== trim($details['Title'])) {
                            $infos['title'] = $details['Title'];
                        }
                    }
                }

                if ($mimeInfo['mime'] == 'text/plain') {
                    $infos['html'] = '<pre>'.$body.'</pre>';
                }

                return $infos;
        }

        return;
    }

    /**
     * returns single page response, or false if not found.
     *
     * @param string $html
     * @param string $url
     *
     * @return false|array From httpClient fetch
     */
    private function getSinglePage($html, $url)
    {
        $this->logger->log('debug', 'Looking for site config files to see if single page link exists');
        $site_config = $this->configBuilder->buildFromUrl($url);

        // no single page found?
        if (empty($site_config->single_page_link)) {
            return false;
        }

        // Build DOM tree from HTML
        $readability = new Readability($html, $url);
        $xpath = new \DOMXPath($readability->dom);

        // Loop through single_page_link xpath expressions
        $single_page_url = null;

        foreach ($site_config->single_page_link as $pattern) {
            $elems = $xpath->evaluate($pattern, $readability->dom);

            if (is_string($elems)) {
                $single_page_url = trim($elems);
                break;
            } elseif ($elems instanceof \DOMNodeList && $elems->length > 0) {
                foreach ($elems as $item) {
                    if ($item instanceof \DOMElement && $item->hasAttribute('href')) {
                        $single_page_url = $item->getAttribute('href');
                        break 2;
                    } elseif ($item instanceof \DOMAttr && $item->value) {
                        $single_page_url = $item->value;
                        break 2;
                    }
                }
            }
        }

        if (!$single_page_url) {
            return false;
        }

        // try to resolve against $url
        $single_page_url = $this->makeAbsoluteStr($url, $single_page_url);

        // check it's not what we have already!
        if (false !== $single_page_url && $single_page_url != $url) {
            // it's not, so let's try to fetch it...
            return $this->httpClient->fetch($single_page_url);
        }

        return false;
    }

    /**
     * Make an absolute url from an element.
     *
     * @param string   $base The base url
     * @param \DOMNode $elem Element on which we'll retrieve the attribute
     */
    private function makeAbsolute($base, \DOMNode $elem)
    {
        $base = new \SimplePie_IRI($base);

        // remove '//' in URL path (used to prevent URLs from resolving properly)
        if (isset($base->ipath)) {
            $base->ipath = str_replace('//', '/', $base->ipath);
        }

        foreach (array('a' => 'href', 'img' => 'src', 'iframe' => 'src') as $tag => $attr) {
            $elems = $elem->getElementsByTagName($tag);

            for ($i = $elems->length - 1; $i >= 0; --$i) {
                $e = $elems->item($i);
                //$e->parentNode->replaceChild($articleContent->ownerDocument->createTextNode($e->textContent), $e);
                $this->makeAbsoluteAttr($base, $e, $attr);
            }

            if (strtolower($elem->nodeName) == $tag) {
                $this->makeAbsoluteAttr($base, $elem, $attr);
            }
        }
    }

    /**
     * Make an attribute absolute (href or src).
     *
     * @param string   $base The base url
     * @param \DOMNode $e    Element on which we'll retrieve the attribute
     * @param string   $attr Attribute that contains the url to absolutize
     */
    private function makeAbsoluteAttr($base, \DOMNode $e, $attr)
    {
        if (!$e->attributes->getNamedItem($attr)) {
            return;
        }

        // Trim leading and trailing white space. I don't really like this but
        // unfortunately it does appear on some sites. e.g.  <img src=" /path/to/image.jpg" />
        $url = trim(str_replace('%20', ' ', $e->getAttribute($attr)));
        $url = str_replace(' ', '%20', $url);

        if (!preg_match('!https?://!i', $url)) {
            if ($absolute = \SimplePie_IRI::absolutize($base, $url)) {
                $e->setAttribute($attr, $absolute);
            }
        }
    }

    /**
     * Make an $url absolute based on the $base.
     *
     * @param string $base Base url
     * @param string $url  Url to make it absolute
     *
     * @return false|string
     */
    private function makeAbsoluteStr($base, $url)
    {
        if (!$url) {
            return false;
        }

        if (preg_match('!^https?://!i', $url)) {
            // already absolute
            return $url;
        }

        $base = new \SimplePie_IRI($base);

        // remove '//' in URL path (causes URLs not to resolve properly)
        if (isset($base->ipath)) {
            $base->ipath = preg_replace('!//+!', '/', $base->ipath);
        }

        if ($absolute = \SimplePie_IRI::absolutize($base, $url)) {
            return $absolute->get_uri();
        }

        return false;
    }

    // Adapted from WordPress
    // http://core.trac.wordpress.org/browser/tags/3.5.1/wp-includes/formatting.php#L2173
    private function getExcerpt($text, $num_words = 55, $more = null)
    {
        if (null === $more) {
            $more = ' &hellip;';
        }

        // use regex instead of strip_tags to left some spaces when removing tags
        $text = preg_replace('#<[^>]+>#', ' ', $text);

        // @todo: Check if word count is based on single characters (East Asian characters)
        /*
        if (1==2) {
            $text = trim(preg_replace("/[\n\r\t ]+/", ' ', $text), ' ');
            preg_match_all('/./u', $text, $words_array);
            $words_array = array_slice($words_array[0], 0, $num_words + 1);
            $sep = '';
        } else {
            $words_array = preg_split("/[\n\r\t ]+/", $text, $num_words + 1, PREG_SPLIT_NO_EMPTY);
            $sep = ' ';
        }
        */
        $words_array = preg_split("/[\n\r\t ]+/", $text, $num_words + 1, PREG_SPLIT_NO_EMPTY);
        $sep = ' ';

        if (count($words_array) > $num_words) {
            array_pop($words_array);
            $text = implode($sep, $words_array);
            $text = $text.$more;
        } else {
            $text = implode($sep, $words_array);
        }

        // trim whitespace at beginning or end of string
        // See: http://stackoverflow.com/questions/4166896/trim-unicode-whitespace-in-php-5-2
        $text = preg_replace('/^[\pZ\pC]+|[\pZ\pC]+$/u', '', $text);

        return $text;
    }

    /**
     * Extract OpenGraph data from the response.
     *
     * @param string $html
     *
     * @return array
     *
     * @see  http://stackoverflow.com/a/7454737/569101
     */
    private function extractOpenGraph($html)
    {
        if ('' === trim($html)) {
            return array();
        }

        libxml_use_internal_errors(true);

        $doc = new \DomDocument();
        $doc->loadHTML($html);

        libxml_use_internal_errors(false);

        $xpath = new \DOMXPath($doc);
        $query = '//*/meta[starts-with(@property, \'og:\')]';
        $metas = $xpath->query($query);

        $rmetas = array();
        foreach ($metas as $meta) {
            $rmetas[str_replace(':', '_', $meta->getAttribute('property'))] = $meta->getAttribute('content');
        }

        return $rmetas;
    }
}<|MERGE_RESOLUTION|>--- conflicted
+++ resolved
@@ -81,11 +81,7 @@
         );
 
         $this->httpClient = new HttpClient(
-<<<<<<< HEAD
-            $guzzleClient = $client ?: new Client(array('handler' => new SafeCurlHandler())),
-=======
             $client ?: new Client(array('handler' => new SafeCurlHandler(), 'defaults' => array('cookies' => true))),
->>>>>>> c396c506
             $this->config['http_client'],
             $this->logger
         );
