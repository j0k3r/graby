<?php

namespace Graby\Extractor;

use Graby\HttpClient\Plugin\History;
use Graby\HttpClient\Plugin\ServerSideRequestForgeryProtection\ServerSideRequestForgeryProtectionPlugin;
use Http\Client\Common\Exception\LoopException;
use Http\Client\Common\HttpMethodsClient;
use Http\Client\Common\Plugin;
use Http\Client\Common\Plugin\ErrorPlugin;
use Http\Client\Common\Plugin\RedirectPlugin;
use Http\Client\Common\PluginClient;
use Http\Client\Exception\HttpException;
use Http\Client\Exception\RequestException;
use Http\Client\HttpClient as Client;
use Http\Discovery\MessageFactoryDiscovery;
use Psr\Http\Message\ResponseInterface;
use Psr\Log\LoggerInterface;
use Psr\Log\NullLogger;
use Symfony\Component\OptionsResolver\OptionsResolver;

/**
 * HttpClient will make sure to retrieve the right content with the right url.
 */
class HttpClient
{
    /**
     * @var array
     */
    private $config;
    /**
     * @var HttpMethodsClient
     */
    private $client;
    /**
     * @var LoggerInterface
     */
    private $logger;
    /**
     * @var History
     */
    private $responseHistory;

    /**
     * @param Client               $client Http client
     * @param array                $config
     * @param LoggerInterface|null $logger
     */
    public function __construct(Client $client, $config = [], LoggerInterface $logger = null)
    {
        $resolver = new OptionsResolver();
        $resolver->setDefaults([
            'ua_browser' => 'Mozilla/5.0 (Windows NT 6.1; WOW64) AppleWebKit/535.2 (KHTML, like Gecko) Chrome/15.0.874.92 Safari/535.2',
            'default_referer' => 'http://www.google.co.uk/url?sa=t&source=web&cd=1',
            'rewrite_url' => [
                'docs.google.com' => ['/Doc?' => '/View?'],
                'tnr.com' => ['tnr.com/article/' => 'tnr.com/print/article/'],
                '.m.wikipedia.org' => ['.m.wikipedia.org' => '.wikipedia.org'],
                'm.vanityfair.com' => ['m.vanityfair.com' => 'www.vanityfair.com'],
            ],
            // Prevent certain file/mime types
            // HTTP responses which match these content types will
            // be returned without body.
            'header_only_types' => [
                'image',
                'audio',
                'video',
            ],
            // URLs ending with one of these extensions will
            // prompt client to send a HEAD request first
            // to see if returned content type matches $headerOnlyTypes.
            'header_only_clues' => ['mp3', 'zip', 'exe', 'gif', 'gzip', 'gz', 'jpeg', 'jpg', 'mpg', 'mpeg', 'png', 'ppt', 'mov'],
            // User Agent strings - mapping domain names
            'user_agents' => [],
            // AJAX triggers to search for.
            // for AJAX sites, e.g. Blogger with its dynamic views templates.
            'ajax_triggers' => [
                "<meta name='fragment' content='!'",
                '<meta name="fragment" content="!"',
                "<meta content='!' name='fragment'",
                '<meta content="!" name="fragment"',
            ],
            // number of redirection allowed until we assume request won't be complete
            'max_redirect' => 10,
        ]);

        $this->config = $resolver->resolve($config);

        $this->logger = $logger;
        if (null === $logger) {
            $this->logger = new NullLogger();
        }

        $this->responseHistory = new History();
        $this->client = new HttpMethodsClient(
            new PluginClient(
                $client,
                [
                    new ServerSideRequestForgeryProtectionPlugin(),
                    new RedirectPlugin(),
                    new Plugin\HistoryPlugin($this->responseHistory),
                    new ErrorPlugin(),
                ],
                [
                    'max_restarts' => $this->config['max_redirect'],
                ]
            ),
            MessageFactoryDiscovery::find()
        );
    }

    public function setLogger(LoggerInterface $logger)
    {
        $this->logger = $logger;
    }

    /**
     * Grab informations from an url:
     *     - final url (after potential redirection)
     *     - raw content
     *     - content type header.
     *
     * @param string $url
     * @param bool   $skipTypeVerification Avoid mime detection which means, force GET instead of potential HEAD
     * @param array  $httpHeader           Custom HTTP Headers from SiteConfig
     *
     * @return array With keys effective_url, body & headers
     */
    public function fetch($url, $skipTypeVerification = false, $httpHeader = [])
    {
        $url = $this->cleanupUrl($url);

        $method = 'get';
        if (!$skipTypeVerification && !empty($this->config['header_only_types']) && $this->possibleUnsupportedType($url)) {
            $method = 'head';
        }

        $this->logger->info('Trying using method "{method}" on url "{url}"', ['method' => $method, 'url' => $url]);

        $options = [
            'headers' => [
                'User-Agent' => $this->getUserAgent($url, $httpHeader),
                // add referer for picky sites
                'Referer' => $this->getReferer($url, $httpHeader),
            ],
            'timeout' => $this->config['timeout'],
            'connect_timeout' => $this->config['timeout'],
        ];

        // don't add an empty line with cookie if none are defined
        $cookie = $this->getCookie($url, $httpHeader);
        if ($cookie) {
            $options['cookies'] = $cookie;
        }

        $accept = $this->getAccept($url, $httpHeader);
        if ($accept) {
            $options['headers']['Accept'] = $accept;
        }

        try {
<<<<<<< HEAD
            /** @var ResponseInterface $response */
            $response = $this->client->$method(
                $url,
                [
                    'User-Agent' => $this->getUserAgent($url, $httpHeader),
                    // add referer for picky sites
                    'Referer' => $this->getReferer($url, $httpHeader),
                ]
            );
        } catch (LoopException $e) {
            $this->logger->log('debug', 'Endless redirect: ' . ($this->config['max_redirect'] + 1) . ' on "{url}"', ['url' => $url]);
=======
            $response = $this->client->$method($url, $options);
        } catch (RequestException $e) {
            // no response attached to the exception, we won't be able to retrieve content from it
            if (!$e->hasResponse()) {
                $data = [
                    'effective_url' => $url,
                    'body' => '',
                    'headers' => '',
                    'all_headers' => [],
                    'status' => 500,
                ];

                $this->logger->warning('Request throw exception (with no response): {error_message}', ['error_message' => $e->getMessage()]);
                $this->logger->info('Data fetched: {data}', ['data' => $data]);

                return $this->sendResults($data);
            }
>>>>>>> c9e85d23

            return [
                'effective_url' => $url,
                'body' => '',
                'headers' => '',
                'headers' => [],
                // Too many Redirects
                'status' => 310,
            ];
        } catch (HttpException $e) {
            // exception has a response which means we might be able to retrieve content from it, log it and continue
            $response = $e->getResponse();
            $headers = $this->formatHeaders($response);

            $data = [
                'effective_url' => (string) $e->getRequest()->getUri(),
                'body' => (string) $response->getBody(),
                'headers' => isset($headers['content-type']) ? $headers['content-type'] : '',
                'headers' => $headers,
                'status' => $response->getStatusCode(),
            ];

<<<<<<< HEAD
            $this->logger->log('warning', 'Request throw exception (with a response): {error_message}', ['error_message' => $e->getMessage()]);

            return $data;
        } catch (RequestException $e) {
            // no response attached to the exception, we won't be able to retrieve content from it
            $data = [
                'effective_url' => (string) $e->getRequest()->getUri(),
                'body' => '',
                'headers' => '',
                'headers' => [],
                'status' => 500,
            ];

            $this->logger->log('warning', 'Request throw exception (with no response): {error_message}', ['error_message' => $e->getMessage()]);
            $this->logger->log('debug', 'Data fetched: {data}', ['data' => $data]);

            return $data;
=======
            $this->logger->warning('Request throw exception (with a response): {error_message}', ['error_message' => $e->getMessage()]);
>>>>>>> c9e85d23
        }

        $effectiveUrl = (string) $this->responseHistory->getLastRequest()->getUri();
        $headers = $this->formatHeaders($response);

        // the response content-type did not match our 'header only' types,
        // but we'd issues a HEAD request because we assumed it would. So
        // let's queue a proper GET request for this item...
        if ('head' === $method && !$this->headerOnlyType($headers)) {
            return $this->fetch($effectiveUrl, true, $httpHeader);
        }

        $body = (string) $response->getBody();

        // be sure to remove conditional comments for IE around the html tag
        // we only remove conditional comments until we found the <head> tag
        // they usually contains the <html> tag which we try to found and replace the last occurence
        // with the whole conditional comments
        preg_match('/^\<!--\[if(\X+)\<!\[endif\]--\>(\X+)\<head\>$/mi', $body, $matchesConditional);

        if (\count($matchesConditional) > 1) {
            preg_match_all('/\<html([\sa-z0-9\=\"\"\-:\/\.\#]+)\>$/mi', $matchesConditional[0], $matchesHtml);

            if (\count($matchesHtml) > 1) {
                $htmlTag = end($matchesHtml[0]);

                if (!empty($htmlTag)) {
                    $body = str_replace($matchesConditional[0], $htmlTag . '<head>', $body);
                }
            }
        }

        // be sure to remove ALL other conditional comments for IE
        // (regex found here: https://stackoverflow.com/a/137831/569101)
        preg_match_all('/<!--\[if\s(?:[^<]+|<(?!!\[endif\]-->))*<!\[endif\]-->/mi', $body, $matchesConditional);

        if (isset($matchesConditional[0]) && \count($matchesConditional[0]) > 1) {
            foreach ($matchesConditional as $conditionalComment) {
                $body = str_replace($conditionalComment, '', $body);
            }
        }

        // check for <meta name='fragment' content='!'/>
        // for AJAX sites, e.g. Blogger with its dynamic views templates.
        // Based on Google's spec: https://developers.google.com/webmasters/ajax-crawling/docs/specification
        if (false === strpos($effectiveUrl, '_escaped_fragment_')) {
            $redirectURL = $this->getMetaRefreshURL($effectiveUrl, $body) ?: $this->getUglyURL($effectiveUrl, $body);

            if (false !== $redirectURL) {
                return $this->fetch($redirectURL, true, $httpHeader);
            }
        }

        // remove utm parameters & fragment
        $effectiveUrl = preg_replace('/((\?)?(&(amp;)?)?utm_(.*?)\=[^&]+)|(#(.*?)\=[^&]+)/', '', rawurldecode($effectiveUrl));

        $this->logger->info('Data fetched: {data}', ['data' => [
            'effective_url' => $effectiveUrl,
<<<<<<< HEAD
            'body' => '(only length for debug): ' . strlen($body),
            'headers' => $headers,
=======
            'body' => '(only length for debug): ' . \strlen($body),
            'headers' => $contentType,
            'all_headers' => $headers,
>>>>>>> c9e85d23
            'status' => $response->getStatusCode(),
        ]]);

        return [
            'effective_url' => $effectiveUrl,
            'body' => $body,
            'headers' => $headers,
            'status' => $response->getStatusCode(),
        ];
    }

    /**
     * Cleanup URL and retrieve the final url to be called.
     *
     * @param string $url
     *
     * @return string
     */
    private function cleanupUrl($url)
    {
        // rewrite part of urls to something more readable
        foreach ($this->config['rewrite_url'] as $find => $action) {
            if (false !== strpos($url, $find) && \is_array($action)) {
                $url = strtr($url, $action);
            }
        }

        // convert fragment to actual query parameters
        if ($fragmentPos = strpos($url, '#!')) {
            $fragment = parse_url($url, PHP_URL_FRAGMENT);
            // strip '!'
            $fragment = substr($fragment, 1);
            $query = ['_escaped_fragment_' => $fragment];

            // url without fragment
            $url = substr($url, 0, $fragmentPos);
            $url .= parse_url($url, PHP_URL_QUERY) ? '&' : '?';
            // needed for some sites
            $url .= str_replace('%2F', '/', http_build_query($query));
        }

        // remove fragment
        if ($pos = strpos($url, '#')) {
            $url = substr($url, 0, $pos);
        }

        return $url;
    }

    /**
<<<<<<< HEAD
=======
     * Check if number of redirect count isn't reach.
     *
     * @param string $url
     *
     * @return bool true: it's ok, false: we need to stop
     */
    private function checkNumberRedirects($url)
    {
        ++self::$nbRedirect;

        // keep initial url in case of endless redirect
        if ('' === self::$initialUrl) {
            self::$initialUrl = $url;
        }

        if (self::$nbRedirect > $this->config['max_redirect']) {
            $this->logger->warning('Endless redirect: ' . self::$nbRedirect . ' on "{url}"', ['url' => $url]);

            return false;
        }

        return true;
    }

    /**
     * Return results from fetch() and also re-init static variable for the next request.
     *
     * @param array $data
     *
     * @return array
     */
    private function sendResults(array $data)
    {
        self::$nbRedirect = 0;
        self::$initialUrl = '';

        return $data;
    }

    /**
>>>>>>> c9e85d23
     * Try to determine if the url is a direct link to a binary resource
     * by checking the extension.
     *
     * @param string $url Absolute url
     *
     * @return bool
     */
    private function possibleUnsupportedType($url)
    {
        $ext = strtolower(trim(pathinfo($url, PATHINFO_EXTENSION)));

        if (!$ext) {
            return false;
        }

        return \in_array($ext, $this->config['header_only_clues'], true);
    }

    /**
     * Find a UserAgent for this url.
     * Based on the config, it will try to find a UserAgent from an host.
     * Otherwise it will use the default one.
     *
     * @param string $url        Absolute url
     * @param array  $httpHeader Custom HTTP Headers from SiteConfig
     *
     * @return string
     */
    private function getUserAgent($url, array $httpHeader = [])
    {
        $ua = $this->config['ua_browser'];

        if (!empty($httpHeader['user-agent'])) {
            $this->logger->info('Found user-agent "{user-agent}" for url "{url}" from site config', ['user-agent' => $httpHeader['user-agent'], 'url' => $url]);

            return $httpHeader['user-agent'];
        }

        $host = parse_url($url, PHP_URL_HOST);

        if ('www.' === strtolower(substr($host, 0, 4))) {
            $host = substr($host, 4);
        }

        $try = [$host];
        $split = explode('.', $host);

        if (\count($split) > 1) {
            // remove first subdomain
            array_shift($split);
            $try[] = '.' . implode('.', $split);
        }

        foreach ($try as $h) {
            if (isset($this->config['user_agents'][$h])) {
                $this->logger->info('Found user-agent "{user-agent}" for url "{url}" from config', ['user-agent' => $this->config['user_agents'][$h], 'url' => $url]);

                return $this->config['user_agents'][$h];
            }
        }

        $this->logger->info('Use default user-agent "{user-agent}" for url "{url}"', ['user-agent' => $ua, 'url' => $url]);

        return $ua;
    }

    /**
     * Find a Referer for this url.
     * Based on the site config, it will return the Referer if any.
     * Otherwise it will use the default one.
     *
     * @param string $url        Absolute url
     * @param array  $httpHeader Custom HTTP Headers from SiteConfig
     *
     * @return string
     */
    private function getReferer($url, $httpHeader = [])
    {
        $default_referer = $this->config['default_referer'];

        if (!empty($httpHeader['referer'])) {
            $this->logger->info('Found referer "{referer}" for url "{url}" from site config', ['referer' => $httpHeader['referer'], 'url' => $url]);

            return $httpHeader['referer'];
        }

        $this->logger->info('Use default referer "{referer}" for url "{url}"', ['referer' => $default_referer, 'url' => $url]);

        return $default_referer;
    }

    /**
     * Find a cookie for this url.
     * Based on the site config, it will return the cookie if any.
     *
     * @param string $url        Absolute url
     * @param array  $httpHeader Custom HTTP Headers from SiteConfig
     *
     * @return array|false
     */
    private function getCookie($url, $httpHeader = [])
    {
        if (!empty($httpHeader['cookie'])) {
            $this->logger->info('Found cookie "{cookie}" for url "{url}" from site config', ['cookie' => $httpHeader['cookie'], 'url' => $url]);

            $cookies = [];
            $pieces = array_filter(array_map('trim', explode(';', $httpHeader['cookie'])));

            foreach ($pieces as $part) {
                $cookieParts = explode('=', $part, 2);
                $key = trim($cookieParts[0]);

                if (1 === \count($cookieParts)) {
                    // Can be a single value (e.g. secure, httpOnly)
                    $value = true;
                } else {
                    // Be sure to strip wrapping quotes
                    $value = trim($cookieParts[1], " \n\r\t\0\x0B\"");
                }

                $cookies[$key] = $value;
            }

            return $cookies;
        }

        return false;
    }

    /**
     * Find an accept header for this url.
     * Based on the site config, it will return the accept if any.
     * Otherwise it will return false.
     *
     * @param string $url        Absolute url
     * @param array  $httpHeader Custom HTTP Headers from SiteConfig
     *
     * @return string|false
     */
    private function getAccept($url, $httpHeader = [])
    {
        if (!empty($httpHeader['accept'])) {
            $this->logger->info('Found accept header "{accept}" for url "{url}" from site config', ['accept' => $httpHeader['accept'], 'url' => $url]);

            return $httpHeader['accept'];
        }

        return false;
    }

    /**
     * Look for full mime type (e.g. image/jpeg) or just type (e.g. image)
     * to determine if the request is a binary resource.
     *
     * Since the request is now done we directly check the Content-Type header
     *
     * @param array $headers All headers from the request
     *
     * @return bool
     */
    private function headerOnlyType(array $headers)
    {
        $contentType = isset($headers['content-type']) ? $headers['content-type'] : '';

        if (!preg_match('!\s*(([-\w]+)/([-\w\+]+))!im', strtolower($contentType), $match)) {
            return false;
        }

        $match[1] = strtolower(trim($match[1]));
        $match[2] = strtolower(trim($match[2]));

        foreach ([$match[1], $match[2]] as $mime) {
            if (\in_array($mime, $this->config['header_only_types'], true)) {
                return true;
            }
        }

        return false;
    }

    /**
     * Try to find the refresh url from the meta.
     *
     * @param string $url  Absolute url
     * @param string $html First characters of the response (hopefully it'll be enough to find some meta)
     *
     * @return false|string
     */
    private function getMetaRefreshURL($url, $html)
    {
        if ('' === $html) {
            return false;
        }

        // <meta HTTP-EQUIV="REFRESH" content="0; url=http://www.bernama.com/bernama/v6/newsindex.php?id=943513">
        if (!preg_match('!<meta http-equiv=["\']?refresh["\']? content=["\']?[0-9];\s*url=["\']?([^"\'>]+)["\']?!i', $html, $match)) {
            return false;
        }

        $redirectUrl = str_replace('&amp;', '&', trim($match[1]));
        if (preg_match('!^https?://!i', $redirectUrl)) {
            // already absolute
            $this->logger->info('Meta refresh redirect found (http-equiv="refresh"), new URL: ' . $redirectUrl);

            return $redirectUrl;
        }

        // absolutize redirect URL
        $base = new \SimplePie_IRI($url);
        // remove '//' in URL path (causes URLs not to resolve properly)
        if (isset($base->ipath)) {
            $base->ipath = str_replace('//', '/', $base->ipath);
        }

        if ($absolute = \SimplePie_IRI::absolutize($base, $redirectUrl)) {
            $this->logger->info('Meta refresh redirect found (http-equiv="refresh"), new URL: ' . $absolute);

            return $absolute->get_iri();
        }

        return false;
    }

    /**
     * Some website (like Blogger) define an alternative url used by robots
     * so that they can crawl the website which is usually full JS.
     *
     * And adding `_escaped_fragment_` to the request will force the HTML version of the url instead of the full JS
     *
     * @param string $url  Absolute url
     * @param string $html First characters of the response (hopefully it'll be enough to find some meta)
     *
     * @return false|string
     */
    private function getUglyURL($url, $html)
    {
        $found = false;
        foreach ($this->config['ajax_triggers'] as $string) {
            if (stripos($html, $string)) {
                $found = true;
                break;
            }
        }

        if (!$found) {
            return false;
        }

        $this->logger->info('Added escaped fragment to url');

        $query = ['_escaped_fragment_' => ''];

        // add fragment to url
        $url .= parse_url($url, PHP_URL_QUERY) ? '&' : '?';
        // needed for some sites
        $url .= str_replace('%2F', '/', http_build_query($query));

        return $url;
    }

    /**
     * Format all headers to avoid unecessary array level.
     * Also lower the header name.
     *
     * @param ResponseInterface $response
     *
     * @return array
     */
    private function formatHeaders(ResponseInterface $response)
    {
        $headers = [];
        foreach ($response->getHeaders() as $name => $value) {
<<<<<<< HEAD
            // some Content-Type are urlencoded like: image%2Fjpeg
            $headers[strtolower($name)] = urldecode(is_array($value) ? implode(', ', $value) : $value);
=======
            $headers[strtolower($name)] = \is_array($value) ? implode(', ', $value) : $value;
>>>>>>> c9e85d23
        }

        return $headers;
    }
}<|MERGE_RESOLUTION|>--- conflicted
+++ resolved
@@ -137,59 +137,29 @@
 
         $this->logger->info('Trying using method "{method}" on url "{url}"', ['method' => $method, 'url' => $url]);
 
-        $options = [
-            'headers' => [
-                'User-Agent' => $this->getUserAgent($url, $httpHeader),
-                // add referer for picky sites
-                'Referer' => $this->getReferer($url, $httpHeader),
-            ],
-            'timeout' => $this->config['timeout'],
-            'connect_timeout' => $this->config['timeout'],
+        $headers = [
+            'User-Agent' => $this->getUserAgent($url, $httpHeader),
+            // add referer for picky sites
+            'Referer' => $this->getReferer($url, $httpHeader),
         ];
 
         // don't add an empty line with cookie if none are defined
         $cookie = $this->getCookie($url, $httpHeader);
+
         if ($cookie) {
-            $options['cookies'] = $cookie;
+            $headers['Cookie'] = self::buildCookieString($cookie);
         }
 
         $accept = $this->getAccept($url, $httpHeader);
         if ($accept) {
-            $options['headers']['Accept'] = $accept;
+            $headers['Accept'] = $accept;
         }
 
         try {
-<<<<<<< HEAD
             /** @var ResponseInterface $response */
-            $response = $this->client->$method(
-                $url,
-                [
-                    'User-Agent' => $this->getUserAgent($url, $httpHeader),
-                    // add referer for picky sites
-                    'Referer' => $this->getReferer($url, $httpHeader),
-                ]
-            );
+            $response = $this->client->$method($url, $headers);
         } catch (LoopException $e) {
-            $this->logger->log('debug', 'Endless redirect: ' . ($this->config['max_redirect'] + 1) . ' on "{url}"', ['url' => $url]);
-=======
-            $response = $this->client->$method($url, $options);
-        } catch (RequestException $e) {
-            // no response attached to the exception, we won't be able to retrieve content from it
-            if (!$e->hasResponse()) {
-                $data = [
-                    'effective_url' => $url,
-                    'body' => '',
-                    'headers' => '',
-                    'all_headers' => [],
-                    'status' => 500,
-                ];
-
-                $this->logger->warning('Request throw exception (with no response): {error_message}', ['error_message' => $e->getMessage()]);
-                $this->logger->info('Data fetched: {data}', ['data' => $data]);
-
-                return $this->sendResults($data);
-            }
->>>>>>> c9e85d23
+            $this->logger->info('Endless redirect: ' . ($this->config['max_redirect'] + 1) . ' on "{url}"', ['url' => $url]);
 
             return [
                 'effective_url' => $url,
@@ -212,8 +182,7 @@
                 'status' => $response->getStatusCode(),
             ];
 
-<<<<<<< HEAD
-            $this->logger->log('warning', 'Request throw exception (with a response): {error_message}', ['error_message' => $e->getMessage()]);
+            $this->logger->warning('Request throw exception (with a response): {error_message}', ['error_message' => $e->getMessage()]);
 
             return $data;
         } catch (RequestException $e) {
@@ -226,13 +195,10 @@
                 'status' => 500,
             ];
 
-            $this->logger->log('warning', 'Request throw exception (with no response): {error_message}', ['error_message' => $e->getMessage()]);
-            $this->logger->log('debug', 'Data fetched: {data}', ['data' => $data]);
+            $this->logger->warning('Request throw exception (with no response): {error_message}', ['error_message' => $e->getMessage()]);
+            $this->logger->info('Data fetched: {data}', ['data' => $data]);
 
             return $data;
-=======
-            $this->logger->warning('Request throw exception (with a response): {error_message}', ['error_message' => $e->getMessage()]);
->>>>>>> c9e85d23
         }
 
         $effectiveUrl = (string) $this->responseHistory->getLastRequest()->getUri();
@@ -291,14 +257,8 @@
 
         $this->logger->info('Data fetched: {data}', ['data' => [
             'effective_url' => $effectiveUrl,
-<<<<<<< HEAD
-            'body' => '(only length for debug): ' . strlen($body),
+            'body' => '(only length for debug): ' . \strlen($body),
             'headers' => $headers,
-=======
-            'body' => '(only length for debug): ' . \strlen($body),
-            'headers' => $contentType,
-            'all_headers' => $headers,
->>>>>>> c9e85d23
             'status' => $response->getStatusCode(),
         ]]);
 
@@ -349,49 +309,6 @@
     }
 
     /**
-<<<<<<< HEAD
-=======
-     * Check if number of redirect count isn't reach.
-     *
-     * @param string $url
-     *
-     * @return bool true: it's ok, false: we need to stop
-     */
-    private function checkNumberRedirects($url)
-    {
-        ++self::$nbRedirect;
-
-        // keep initial url in case of endless redirect
-        if ('' === self::$initialUrl) {
-            self::$initialUrl = $url;
-        }
-
-        if (self::$nbRedirect > $this->config['max_redirect']) {
-            $this->logger->warning('Endless redirect: ' . self::$nbRedirect . ' on "{url}"', ['url' => $url]);
-
-            return false;
-        }
-
-        return true;
-    }
-
-    /**
-     * Return results from fetch() and also re-init static variable for the next request.
-     *
-     * @param array $data
-     *
-     * @return array
-     */
-    private function sendResults(array $data)
-    {
-        self::$nbRedirect = 0;
-        self::$initialUrl = '';
-
-        return $data;
-    }
-
-    /**
->>>>>>> c9e85d23
      * Try to determine if the url is a direct link to a binary resource
      * by checking the extension.
      *
@@ -522,6 +439,22 @@
     }
 
     /**
+     * Create a string passable to Cookie request header.
+     *
+     * @see https://tools.ietf.org/html/rfc6265.html#section-4.2.1
+     *
+     * @param array $cookies Array of cookie name ⇒ value
+     *
+     * @return string
+     */
+    private static function buildCookieString($cookies)
+    {
+        return implode('; ', array_map(function ($name) use ($cookies) {
+            return $name . '=' . $cookies[$name];
+        }, array_keys($cookies)));
+    }
+
+    /**
      * Find an accept header for this url.
      * Based on the site config, it will return the accept if any.
      * Otherwise it will return false.
@@ -664,12 +597,8 @@
     {
         $headers = [];
         foreach ($response->getHeaders() as $name => $value) {
-<<<<<<< HEAD
             // some Content-Type are urlencoded like: image%2Fjpeg
-            $headers[strtolower($name)] = urldecode(is_array($value) ? implode(', ', $value) : $value);
-=======
-            $headers[strtolower($name)] = \is_array($value) ? implode(', ', $value) : $value;
->>>>>>> c9e85d23
+            $headers[strtolower($name)] = urldecode(\is_array($value) ? implode(', ', $value) : $value);
         }
 
         return $headers;
