<?php

namespace Graby\Extractor;

use Graby\SiteConfig\ConfigBuilder;
use Graby\SiteConfig\SiteConfig;
use Psr\Log\LoggerInterface;
use Psr\Log\NullLogger;
use Readability\Readability;
use Symfony\Component\OptionsResolver\OptionsResolver;

/**
 * Content Extractor.
 *
 * Uses patterns specified in site config files and auto detection (hNews/PHP Readability)
 * to extract content from HTML files.
 */
class ContentExtractor
{
    public $readability;
    private $xpath;
    private $html;
    private $config;
    private $siteConfig = null;
    private $title = null;
    private $language = null;
    private $authors = [];
    private $body = null;
    private $image = null;
    private $nativeAd = false;
    private $date = null;
    private $success = false;
    private $nextPageUrl;
    private $logger;
    private $configBuilder;

    /**
     * @param array                $config
     * @param LoggerInterface|null $logger
     * @param ConfigBuilder        $configBuilder
     */
    public function __construct($config = [], LoggerInterface $logger = null, ConfigBuilder $configBuilder = null)
    {
        $resolver = new OptionsResolver();
        $resolver->setDefaults([
            'default_parser' => 'libxml',
            'allowed_parsers' => ['libxml', 'html5lib'],
            // key is fingerprint (fragment to find in HTML)
            // value is host name to use for site config lookup if fingerprint matches
            // \s* match anything INCLUDING new lines
            'fingerprints' => [
                '/\<meta\s*content=([\'"])blogger([\'"])\s*name=([\'"])generator([\'"])/i' => 'fingerprint.blogspot.com',
                '/\<meta\s*name=([\'"])generator([\'"])\s*content=([\'"])Blogger([\'"])/i' => 'fingerprint.blogspot.com',
                '/\<meta\s*name=([\'"])generator([\'"])\s*content=([\'"])WordPress/i' => 'fingerprint.wordpress.com',
            ],
            'config_builder' => [],
            'readability' => [
                'pre_filters' => [],
                'post_filters' => [],
            ],
            'src_lazy_load_attributes' => [
                'data-src',
                'data-lazy-src',
                'data-original',
                'data-sources',
                'data-hi-res-src',
            ],
        ]);

        $this->config = $resolver->resolve($config);

        $this->logger = $logger;
        if (null === $logger) {
            $this->logger = new NullLogger();
        }

        $this->configBuilder = $configBuilder;
        if (null === $this->configBuilder) {
            $this->configBuilder = new ConfigBuilder($this->config['config_builder'], $this->logger);
        }
    }

    public function setLogger(LoggerInterface $logger)
    {
        $this->logger = $logger;
        $this->configBuilder->setLogger($logger);
    }

    public function reset()
    {
        $this->xpath = null;
        $this->html = null;
        $this->readability = null;
        $this->siteConfig = null;
        $this->title = null;
        $this->body = null;
        $this->nativeAd = false;
        $this->date = null;
        $this->language = null;
        $this->authors = [];
        $this->nextPageUrl = null;
        $this->success = false;
    }

    /**
     * Try to find a host depending on a meta that can be in the html.
     * It allow to determine if a website is generated using Wordpress, Blogger, etc ..
     *
     * @param string $html
     *
     * @return string|false
     */
    public function findHostUsingFingerprints($html)
    {
        foreach ($this->config['fingerprints'] as $metaPattern => $host) {
            if (1 === preg_match($metaPattern, $html)) {
                return $host;
            }
        }

        return false;
    }

    /**
     * Returns SiteConfig instance (joined in order: exact match, wildcard, fingerprint, global, default).
     *
     * @param string $url
     * @param string $html
     * @param bool   $addToCache
     *
     * @return SiteConfig
     */
    public function buildSiteConfig($url, $html = '', $addToCache = true)
    {
        $config = $this->configBuilder->buildFromUrl($url, $addToCache);

        // load fingerprint config?
        if (true !== $config->autodetect_on_failure()) {
            return $config;
        }

        // check HTML for fingerprints
        $fingerprintHost = $this->findHostUsingFingerprints($html);
        if (false === $fingerprintHost) {
            return $config;
        }

        $configFingerprint = $this->configBuilder->buildForHost($fingerprintHost);

        if (!empty($this->config['fingerprints']) && false !== $configFingerprint) {
            $this->logger->info('Appending site config settings from {host} (fingerprint match)', ['host' => $fingerprintHost]);
            $this->configBuilder->mergeConfig($config, $configFingerprint);

            if ($addToCache && false === $this->configBuilder->getCachedVersion($fingerprintHost)) {
                $this->configBuilder->addToCache($fingerprintHost, $configFingerprint);
            }
        }

        return $config;
    }

    /**
     * $smartTidy indicates that if tidy is used and no results are produced, we will try again without it.
     * Tidy helps us deal with PHP's patchy HTML parsing most of the time
     * but it has problems of its own which we try to avoid with this option.
     *
     * @param string     $html
     * @param string     $url
     * @param SiteConfig $siteConfig Will avoid to recalculate the site config
     * @param bool       $smartTidy  Do we need to tidy the html ?
     *
     * @return bool true on success, false on failure
     */
    public function process($html, $url, SiteConfig $siteConfig = null, $smartTidy = true)
    {
        $this->reset();

        $this->siteConfig = $siteConfig;
        if (null === $this->siteConfig) {
            $this->siteConfig = $this->buildSiteConfig($url, $html);
        }

        // add lazyload information from siteconfig
        if ($this->siteConfig->src_lazy_load_attr && !\in_array($this->siteConfig->src_lazy_load_attr, $this->config['src_lazy_load_attributes'], true)) {
            $this->config['src_lazy_load_attributes'][] = $this->siteConfig->src_lazy_load_attr;
        }

        $this->logger->debug('Actual site config', ['siteConfig' => $this->siteConfig]);

        // do string replacements
        if (!empty($this->siteConfig->find_string)) {
            if (\count($this->siteConfig->find_string) === \count($this->siteConfig->replace_string)) {
                $html = str_replace($this->siteConfig->find_string, $this->siteConfig->replace_string, $html, $count);
                $this->logger->info('Strings replaced: {count} (find_string and/or replace_string)', ['count' => $count]);
            } else {
                $this->logger->info('Skipped string replacement - incorrect number of find-replace strings in site config');
            }
            unset($count);
        }

        $this->logger->debug('HTML after site config strings replacements', ['html' => $html]);

        // load and parse html
        $parser = $this->siteConfig->parser();

        if (!\in_array($parser, $this->config['allowed_parsers'], true)) {
            $this->logger->info('HTML parser {parser} not listed, using {default_parser} instead', ['parser' => $parser, 'default_parser' => $this->config['default_parser']]);
            $parser = $this->config['default_parser'];
        }

        $this->logger->info('Attempting to parse HTML with {parser}', ['parser' => $parser]);

        $this->readability = $this->getReadability($html, $url, $parser, $this->siteConfig->tidy() && $smartTidy);
        $tidied = $this->readability->tidied;

        $this->logger->info('Body size after Readability: {length}', ['length' => \strlen($this->readability->dom->saveXML())]);
        $this->logger->debug('Body after Readability', ['dom_saveXML' => $this->readability->dom->saveXML()]);

        // we use xpath to find elements in the given HTML document
        $this->xpath = new \DOMXPath($this->readability->dom);

        // try to get next page link
        // @todo: should we test if the link is actually a link?
        foreach ($this->siteConfig->next_page_link as $pattern) {
            // Do we have conditions?
            $condition = $this->siteConfig->getIfPageContainsCondition('next_page_link', $pattern);

            if ($condition) {
                $elems = $this->xpath->evaluate($condition, $this->readability->dom);

                // move on to next next_page_link XPath in case condition isn't met
                if (!($elems instanceof \DOMNodeList && $elems->length > 0)) {
                    continue;
                }
            }

            $elems = $this->xpath->evaluate($pattern, $this->readability->dom);

            if (\is_string($elems)) {
                $this->nextPageUrl = trim($elems);
                break;
            } elseif ($elems instanceof \DOMNodeList && $elems->length > 0) {
                foreach ($elems as $item) {
                    if ($item instanceof \DOMElement && $item->hasAttribute('href')) {
                        $this->nextPageUrl = $item->getAttribute('href');
                        break 2;
                    } elseif ($item instanceof \DOMAttr && $item->value) {
                        $this->nextPageUrl = $item->value;
                        break 2;
                    }
                }
            }
        }

        // retrieve info from pre-defined source (OpenGraph / JSON-LD / etc.)
        $this->extractDefinedInformation($html);

        // check if this is a native ad
        foreach ($this->siteConfig->native_ad_clue as $pattern) {
            $elems = $this->xpath->evaluate($pattern, $this->readability->dom);

            if ($elems instanceof \DOMNodeList && $elems->length > 0) {
                $this->nativeAd = true;
                break;
            }
        }

        // try to get title
        foreach ($this->siteConfig->title as $pattern) {
            $this->logger->info('Trying {pattern} for title', ['pattern' => $pattern]);

            if ($this->extractEntityFromPattern('title', $pattern)) {
                break;
            }
        }

        // try to get author (if it hasn't already been set)
        if (empty($this->authors)) {
            foreach ($this->siteConfig->author as $pattern) {
                $this->logger->info('Trying {pattern} for author', ['pattern' => $pattern]);

                if ($this->extractMultipleEntityFromPattern('authors', $pattern)) {
                    break;
                }
            }
        }

        // try to get date
        foreach ($this->siteConfig->date as $pattern) {
            $this->logger->info('Trying {pattern} for date', ['pattern' => $pattern]);

            if ($this->extractEntityFromPattern('date', $pattern)) {
                break;
            }
        }

        // try to get language
        $langXpath = ['//html[@lang]/@lang', '//meta[@name="DC.language"]/@content'];
        foreach ($langXpath as $pattern) {
            $this->logger->info('Trying {pattern} for language', ['pattern' => $pattern]);
            $elems = $this->xpath->evaluate($pattern, $this->readability->dom);

            if ($elems instanceof \DOMNodeList && $elems->length > 0) {
                foreach ($elems as $elem) {
                    $this->language = trim($elem->textContent);
                    $this->logger->info('Language matched: {language}', ['language' => $this->language]);
                }

                if (null !== $this->language) {
                    break;
                }
            }
        }

        // strip elements (using xpath expressions)
        foreach ($this->siteConfig->strip as $pattern) {
            $this->logger->info('Trying {pattern} to strip element', ['pattern' => $pattern]);
            $elems = $this->xpath->query($pattern, $this->readability->dom);

            if (false === $elems) {
                $this->logger->info('Bad pattern');

                continue;
            }

            $this->removeElements($elems, 'Stripping {length} elements (strip)');
        }

        // strip elements (using id and class attribute values)
        foreach ($this->siteConfig->strip_id_or_class as $string) {
            $this->logger->info('Trying {string} to strip element', ['string' => $string]);
            $string = strtr($string, ["'" => '', '"' => '']);
            $elems = $this->xpath->query("//*[contains(concat(' ',normalize-space(@class), ' '),' $string ') or contains(concat(' ',normalize-space(@id),' '), ' $string ')]", $this->readability->dom);

            if (false === $elems) {
                $this->logger->info('Bad pattern');

                continue;
            }

            $this->removeElements($elems, 'Stripping {length} elements (strip_id_or_class)');
        }

        // strip images (using src attribute values)
        foreach ($this->siteConfig->strip_image_src as $string) {
            $string = strtr($string, ["'" => '', '"' => '']);

            foreach ($this->readability->dom->getElementsByTagName('img') as $e) {
                if (strpos($e->getAttribute('src'), $string)) {
                    $e->parentNode->removeChild($e);
                }
            }
        }

        // strip elements using Readability.com and Instapaper.com ignore class names
        // .entry-unrelated and .instapaper_ignore
        // See https://www.readability.com/publishers/guidelines/#view-plainGuidelines
        // and http://blog.instapaper.com/post/730281947
        $elems = $this->xpath->query("//*[contains(concat(' ',normalize-space(@class),' '),' entry-unrelated ') or contains(concat(' ',normalize-space(@class),' '),' instapaper_ignore ')]", $this->readability->dom);

        $this->removeElements($elems, 'Stripping {length} .entry-unrelated,.instapaper_ignore elements');

        // strip elements that contain style 'display: none' or 'visibility:hidden'
        // @todo: inline style are convert to <style> by tidy, so we can't remove hidden content ...
        $elems = $this->xpath->query("//*[contains(@style,'display:none') or contains(@style,'visibility:hidden')]", $this->readability->dom);

        $this->removeElements($elems, 'Stripping {length} elements with inline display:none or visibility:hidden style');

        // strip empty a elements
        $elems = $this->xpath->query("//a[not(./*) and normalize-space(.)='']", $this->readability->dom);

        $this->removeElements($elems, 'Stripping {length} empty a elements');

        $this->logger->debug('DOM after site config stripping', ['dom_saveXML' => $this->readability->dom->saveXML()]);

        // try to get body
        foreach ($this->siteConfig->body as $pattern) {
            $this->logger->info('Trying {pattern} for body (content length: {content_length})', ['pattern' => $pattern, 'content_length' => \strlen($this->readability->dom->saveXML())]);

            $res = $this->extractBody(
                true,
                $pattern,
                $this->readability->dom,
                'XPath'
            );

            // this mean we have *found* a body, so we don't need to continue
            if (false === $res) {
                break;
            }
        }

        // auto detect?
        $detectTitle = $detectBody = $detectDate = $detectAuthor = false;

        // detect title?
        if (!isset($this->title) && (empty($this->siteConfig->title) || $this->siteConfig->autodetect_on_failure())) {
            $detectTitle = true;
        }
        // detect body?
        if (!isset($this->body) && (empty($this->siteConfig->body) || $this->siteConfig->autodetect_on_failure())) {
            $detectBody = true;
        }
        // detect date?
        if (!isset($this->date) && (empty($this->siteConfig->date) || $this->siteConfig->autodetect_on_failure())) {
            $detectDate = true;
        }
        // detect author?
        if (empty($this->authors) && (empty($this->siteConfig->author) || $this->siteConfig->autodetect_on_failure())) {
            $detectAuthor = true;
        }

        // check for hNews
        if ($detectTitle || $detectBody) {
            // check for hentry
            $elems = $this->xpath->query("//*[contains(concat(' ',normalize-space(@class),' '),' hentry ')]", $this->readability->dom);

            if ($this->hasElements($elems)) {
                $this->logger->info('hNews: found hentry');
                $hentry = $elems->item(0);

                // check for entry-title
                $detectTitle = $this->extractTitle(
                    $detectTitle,
                    'entry-title',
                    $hentry,
                    'hNews: found entry-title: {title}'
                );

                // check for published
                $detectDate = $this->extractDate(
                    $detectDate,
                    'published',
                    $hentry,
                    'hNews: found publication date: {date}'
                );

                $detectAuthor = $this->extractAuthor(
                    $detectAuthor,
                    $hentry
                );

                // check for entry-content.
                // according to hAtom spec, if there are multiple elements marked entry-content,
                // we include all of these in the order they appear - see http://microformats.org/wiki/hatom#Entry_Content
                $detectBody = $this->extractBody(
                    $detectBody,
                    ".//*[contains(concat(' ',normalize-space(@class),' '),' entry-content ')]",
                    $hentry,
                    'hNews'
                );
            }
        }

        // check for elements marked with instapaper_title
        $detectTitle = $this->extractTitle(
            $detectTitle,
            'instapaper_title',
            $this->readability->dom,
            'Title found (.instapaper_title): {title}'
        );

        // check for elements marked with instapaper_body
        $detectBody = $this->extractBody(
            $detectBody,
            "//*[contains(concat(' ',normalize-space(@class),' '),' instapaper_body ')]",
            $this->readability->dom,
            'instapaper'
        );

        // check for elements marked with itemprop="articleBody" (from Schema.org)
        $detectBody = $this->extractBody(
            $detectBody,
            "//*[@itemprop='articleBody']",
            $this->readability->dom,
            'Schema.org'
        );

        // Find author in rel="author" marked element
        // We only use this if there's exactly one.
        // If there's more than one, it could indicate more than
        // one author, but it could also indicate that we're processing
        // a page listing different articles with different authors.
        $this->extractEntityFromQuery(
            'authors',
            $detectAuthor,
            "//a[contains(concat(' ',normalize-space(@rel),' '),' author ')]",
            $this->readability->dom,
            'Author found (rel="author"): {author}',
            function ($element, $currentEntity) {
                return $currentEntity + [trim($element)];
            }
        );

        $this->extractEntityFromQuery(
            'authors',
            $detectAuthor,
            '//meta[@name="author"]/@content',
            $this->readability->dom,
            'Author found (meta name="author"): {author}',
            function ($element, $currentEntity) {
                return $currentEntity + [trim($element)];
            }
        );

        // Find date in pubdate marked time element
        // For the same reason given above, we only use this
        // if there's exactly one element.
        $this->extractEntityFromQuery(
            'date',
            $detectDate,
            '//time[@pubdate or @pubDate]',
            $this->readability->dom,
            'Date found (datetime marked time element): {date}'
        );

        foreach ($this->siteConfig->strip_attr as $pattern) {
            $this->logger->info('Trying {pattern} to strip attribute', ['pattern' => $pattern]);
            $elems = $this->xpath->query($pattern, $this->readability->dom);

            $this->removeAttributes($elems, 'Stripping {length} attributes (strip_attr)');
        }

        // still missing title or body, so we detect using Readability
        $success = false;
        if ($detectTitle || $detectBody) {
            $this->logger->info('Using Readability');
            // clone body if we're only using Readability for title (otherwise it may interfere with body element)
            if (isset($this->body)) {
                $this->body = $this->body->cloneNode(true);
            }
            $success = $this->readability->init();
        }

        if ($detectTitle && $this->readability->getTitle()->textContent) {
            $this->title = trim($this->readability->getTitle()->textContent);
            $this->logger->info('Detected title: {title}', ['title' => $this->title]);
        }

        $parseDate = date_parse($this->date);

        // If no year has been found during date_parse, we nuke the whole value
        // because the date is invalid
        if (null !== $this->date && false === $parseDate['year']) {
            $this->logger->info('Date is bad (wrong year): {date}', ['date' => $this->date]);

            $this->date = null;
        }

        // in case the date can't be converted we assume it's a wrong date
        if (null !== $this->date && 0 > strtotime($this->date) || false === strtotime($this->date)) {
            $this->logger->info('Date is bad (strtotime failed): {date}', ['date' => $this->date]);

            $this->date = null;
        }

        if ($this->date) {
            $this->logger->info('Detected date: {date}', ['date' => $this->date]);
        }

        if ($detectBody && $success) {
            $this->logger->info('Detecting body');
            $this->body = $this->readability->getContent();

            if (1 === $this->body->childNodes->length && XML_ELEMENT_NODE === $this->body->firstChild->nodeType) {
                $this->body = $this->body->firstChild;
            }

            // prune (clean up elements that may not be content)
            if ($this->siteConfig->prune()) {
                $this->logger->info('Pruning content');
                $this->readability->prepArticle($this->body);
            }
        }

        if (isset($this->body)) {
            // remove any h1-h6 elements that appear as first thing in the body
            // and which match our title
            if (isset($this->title) && '' !== $this->title && null !== $this->body->firstChild) {
                $firstChild = $this->body->firstChild;

                while (null !== $firstChild->nextSibling && $firstChild->nodeType && (XML_ELEMENT_NODE !== $firstChild->nodeType)) {
                    $firstChild = $firstChild->nextSibling;
                }

                if (XML_ELEMENT_NODE === $firstChild->nodeType
                    && \in_array(strtolower($firstChild->tagName), ['h1', 'h2', 'h3', 'h4', 'h5', 'h6'], true)
                    && (strtolower(trim($firstChild->textContent)) === strtolower(trim($this->title)))) {
                    $this->body->removeChild($firstChild);
                }
            }

            // prevent self-closing iframes
            foreach ($this->body->getElementsByTagName('iframe') as $e) {
                if (!$e->hasChildNodes()) {
                    $e->appendChild($this->body->ownerDocument->createTextNode('[embedded content]'));
                }
            }

            // prevent self-closing iframe when content is ONLY an iframe
            if ('iframe' === $this->body->nodeName && !$this->body->hasChildNodes()) {
                $this->body->appendChild($this->body->ownerDocument->createTextNode('[embedded content]'));
            }

            // remove image lazy loading
            foreach ($this->body->getElementsByTagName('img') as $e) {
                $hasAttribute = false;
                foreach ($this->config['src_lazy_load_attributes'] as $attribute) {
                    if ($e->hasAttribute($attribute)) {
                        $hasAttribute = true;
                    }
                }

                if (false === $hasAttribute) {
                    continue;
                }

                // Custom case for WordPress plugin http://wordpress.org/extend/plugins/lazy-load/
                // the plugin replaces the src attribute to point to a 1x1 gif and puts the original src
                // inside the data-lazy-src attribute. It also places the original image inside a noscript element
                // next to the amended one.
                // @see https://plugins.trac.wordpress.org/browser/lazy-load/trunk/lazy-load.php
                if (null !== $e->nextSibling && 'noscript' === $e->nextSibling->nodeName) {
                    $newElem = $e->ownerDocument->createDocumentFragment();
                    $newElem->appendXML($e->nextSibling->innerHTML);
                    $e->nextSibling->parentNode->replaceChild($newElem, $e->nextSibling);
                    $e->parentNode->removeChild($e);

                    continue;
                }

                $src = null;
                foreach ($this->config['src_lazy_load_attributes'] as $attribute) {
                    if ($e->hasAttribute($attribute)) {
                        $src = $e->getAttribute($attribute);
                        $e->removeAttribute($attribute);
                    }
                }

                if (null !== $src) {
                    $e->setAttribute('src', $src);
                }
            }

            $this->success = true;
        }

        // if we've had no success and we've used tidy, there's a chance
        // that tidy has messed up. So let's try again without tidy...
        if (!$this->success && $tidied && $smartTidy) {
            unset($this->body, $this->xpath);

            $this->logger->info('Trying again without tidy');

            return $this->process(
                $this->readability->original_html,
                $url,
                $this->siteConfig,
                false
            );
        }

        $this->logger->info('Success ? {is_success}', ['is_success' => $this->success]);

        return $this->success;
    }

    public function getContent()
    {
        return $this->body;
    }

    public function isNativeAd()
    {
        return $this->nativeAd;
    }

    public function getTitle()
    {
        return $this->title;
    }

    public function getDate()
    {
        return $this->date;
    }

    public function getAuthors()
    {
        return $this->authors;
    }

    public function getLanguage()
    {
        return $this->language;
    }

    public function getImage()
    {
        return $this->image;
    }

    public function getSiteConfig()
    {
        return $this->siteConfig;
    }

    public function getNextPageUrl()
    {
        return $this->nextPageUrl;
    }

    protected function addAuthor($authorDirty)
    {
        $author = trim($authorDirty);
        if (!\in_array($author, $this->authors, true)) {
            $this->authors[] = $author;
        }
    }

    /**
     * Check if given node list exists and has length more than 0.
     *
     * @param \DOMNodeList $elems
     *
     * @return bool
     */
    private function hasElements(\DOMNodeList $elems)
    {
        return $elems->length > 0;
    }

    /**
     * Remove elements.
     *
     * @param \DOMNodeList $elems
     * @param string       $logMessage
     */
    private function removeElements(\DOMNodeList $elems, $logMessage = null)
    {
        if (false === $this->hasElements($elems)) {
            return;
        }

        if (null !== $logMessage) {
            $this->logger->info($logMessage, ['length' => $elems->length]);
        }

        for ($i = $elems->length - 1; $i >= 0; --$i) {
            if (null !== $elems->item($i) && null !== $elems->item($i)->parentNode) {
                $elems->item($i)->parentNode->removeChild($elems->item($i));
            }
        }
    }

    /**
     * Remove attribute from owners.
     *
     * @param \DOMNodeList $elems
     * @param string       $logMessage
     */
    private function removeAttributes(\DOMNodeList $elems, $logMessage = null)
    {
        if (null !== $logMessage) {
            $this->logger->info($logMessage, ['length' => $elems->length]);
        }

        foreach ($elems as $el) {
            $owner = $el->ownerElement;
            $owner->removeAttributeNode($el);
        }
    }

    /**
     * Extract entity for a given CSS class a node.
     *
     * The $entity argument is used as the name of the property to set in
     * the current ContentExtractor instance (variable reference) and as
     * the name to use in log messages
     *
     * Example: extractEntityFromQuery('title', $detectEntity, $xpathExpression, $node, $log, $returnCallback)
     * will search for expression and set the found value in $this->title
     *
     * @param string   $entity          Entity to look for ('title', 'date')
     * @param bool     $detectEntity    Do we have to detect entity?
     * @param string   $xpathExpression XPath query to look for
     * @param \DOMNode $node            DOMNode to look into
     * @param string   $logMessage
     * @param \Closure $returnCallback  Function to cleanup the current value found
     *
     * @return bool Telling if we have to detect entity again or not
     */
    private function extractEntityFromQuery($entity, $detectEntity, $xpathExpression, \DOMNode $node, $logMessage, $returnCallback = null)
    {
        if (false === $detectEntity) {
            return false;
        }

        // we define the default callback here
        if (!\is_callable($returnCallback)) {
            $returnCallback = function ($element) {
                return trim($element);
            };
        }

        // check for given css class
        // shut up operator as there is no pre-validation possible.
        $elems = @$this->xpath->query($xpathExpression, $node);

        if (false === $elems || false === $this->hasElements($elems)) {
            return true;
        }

        $this->{$entity} = $returnCallback(
            $elems->item(0)->textContent,
            $this->{$entity}
        );
        $this->logger->info($logMessage, [$entity => $this->{$entity}]);

        // remove entity from document
        try {
            $elems->item(0)->parentNode->removeChild($elems->item(0));
        } catch (\DOMException $e) {
            // do nothing
        }

        return false;
    }

    /**
     * Extract title for a given CSS class a node.
     *
     * @param bool          $detectTitle Do we have to detect title ?
     * @param string        $cssClass    CSS class to look for
     * @param \DOMNode|null $node        DOMNode to look into
     * @param string        $logMessage
     *
     * @return bool Telling if we have to detect title again or not
     */
    private function extractTitle($detectTitle, $cssClass, \DOMNode $node = null, $logMessage)
    {
        if (null === $node) {
            return true;
        }

        return $this->extractEntityFromQuery(
            'title',
            $detectTitle,
            ".//*[contains(concat(' ',normalize-space(@class),' '),' " . $cssClass . " ')]",
            $node,
            $logMessage
        );
    }

    /**
     * Extract date for a given CSS class a node.
     *
     * @param bool          $detectDate Do we have to detect date ?
     * @param string        $cssClass   CSS class to look for
     * @param \DOMNode|null $node       DOMNode to look into
     * @param string        $logMessage
     *
     * @return bool Telling if we have to detect date again or not
     */
    private function extractDate($detectDate, $cssClass, \DOMNode $node = null, $logMessage)
    {
        if (null === $node) {
            return true;
        }

        return $this->extractEntityFromQuery(
            'date',
            $detectDate,
            ".//time[@pubdate or @pubDate] | .//abbr[contains(concat(' ',normalize-space(@class),' '),' " . $cssClass . " ')]",
            $node,
            $logMessage
        );
    }

    /**
     * Extract author.
     *
     * @param bool          $detectAuthor Do we have to detect author ?
     * @param \DOMNode|null $node         DOMNode to look into
     *
     * @return bool Telling if we have to detect author again or not
     */
    private function extractAuthor($detectAuthor, \DOMNode $node = null)
    {
        if (false === $detectAuthor) {
            return false;
        }

        if (null === $node) {
            return true;
        }

        // check for time element with pubdate attribute
        $elems = $this->xpath->query(".//*[contains(concat(' ',normalize-space(@class),' '),' vcard ') and (contains(concat(' ',normalize-space(@class),' '),' author ') or contains(concat(' ',normalize-space(@class),' '),' byline '))]", $node);

        if ($elems && $elems->length > 0) {
            $author = $elems->item(0);
            $fns = $this->xpath->query(".//*[contains(concat(' ',normalize-space(@class),' '),' fn ')]", $author);

            if ($fns && $fns->length > 0) {
                foreach ($fns as $fn) {
                    if ('' !== trim($fn->textContent)) {
                        $this->addAuthor($fn->textContent);
                        $this->logger->info('hNews: found author: ' . trim($fn->textContent));
                    }
                }
            } else {
                if ('' !== trim($author->textContent)) {
                    $this->addAuthor($author->textContent);
                    $this->logger->info('hNews: found author: ' . trim($author->textContent));
                }
            }

            return empty($this->authors);
        }

        return true;
    }

    /**
     * Extract body from a given CSS for a node.
     *
     * @param bool          $detectBody      Do we have to detect body ?
     * @param string        $xpathExpression XPath expression to extract body
     * @param \DOMNode|null $node            DOMNode to look into
     * @param string        $type            Format type we are looking for, only used for log message
     *
     * @return bool Telling if we have to detect body again or not
     */
    private function extractBody($detectBody, $xpathExpression, \DOMNode $node = null, $type)
    {
        if (false === $detectBody) {
            return false;
        }

        if (null === $node) {
            return true;
        }

        // shut up operator as there is no pre-validation possible.
        $elems = @$this->xpath->query($xpathExpression, $node);

        if (false === $elems || false === $this->hasElements($elems)) {
            return $detectBody;
        }

        $this->logger->info($type . ': found "' . $elems->length . '" with ' . $xpathExpression);

        if (1 === $elems->length) {
            // body can't be an attribute
            if ($elems->item(0) instanceof \DOMAttr) {
                $this->logger->info('Body can not be an attribute');

                return true;
            }

            $this->body = $elems->item(0);

            // prune (clean up elements that may not be content)
            if ($this->siteConfig->prune()) {
                $this->logger->info('Pruning content');
                $this->readability->prepArticle($this->body);
            }

            return false;
        }

        $this->body = $this->readability->dom->createElement('div');
        $this->logger->info('{nb} body elems found', ['nb' => $elems->length]);
        $len = 0;

        foreach ($elems as $elem) {
            if (!isset($elem->parentNode)) {
                continue;
            }

            $isDescendant = false;
            foreach ($this->body->childNodes as $parent) {
                $node = $elem->parentNode;
                while (null !== $node) {
                    if ($node->isSameNode($parent)) {
                        $isDescendant = true;
                        break 2;
                    }
                    $node = $node->parentNode;
                }
            }

            if ($isDescendant) {
                $this->logger->info('...element is child of another body element, skipping.');
            } else {
                // prune (clean up elements that may not be content)
                if ($this->siteConfig->prune()) {
                    $this->logger->info('...pruning content');
                    $this->readability->prepArticle($elem);
                }

                ++$len;
                $this->body->appendChild($elem);
            }
        }

        $this->logger->info('...{len} elements added to body', ['len' => $len]);

        return false;
    }

    /**
     * Return an instance of Readability with pre & post filters added.
     *
     * @param string $html       HTML to make readable from Readability lib
     * @param string $url        URL of the content
     * @param string $parser     Parser to use
     * @param bool   $enableTidy Should it use tidy extension?
     *
     * @return Readability
     */
    private function getReadability($html, $url, $parser, $enableTidy)
    {
        $readability = new Readability($html, $url, $parser, $enableTidy);

        if (isset($this->config['readability']['pre_filters']) && \is_array($this->config['readability']['pre_filters'])) {
            foreach ($this->config['readability']['pre_filters'] as $filter => $replacer) {
                $readability->addPreFilter($filter, $replacer);
            }
        }

        if (isset($this->config['readability']['post_filters']) && \is_array($this->config['readability']['post_filters'])) {
            foreach ($this->config['readability']['post_filters'] as $filter => $replacer) {
                $readability->addPostFilter($filter, $replacer);
            }
        }

        return $readability;
    }

    /**
     * Extract and apply a callback to an entity according to a pattern.
     *
     * The $entity argument is used as the name of the property to set in
     * the current ContentExtractor instance (variable reference) and as
     * the name to use in log messages
     *
     * Example: extractEntityFromPattern('title', $pattern) will search
     * for pattern and set the found value in $this->title
     *
     * @param string   $entity         Entity to look for ('title', 'date')
     * @param string   $pattern        Pattern to look for
     * @param callable $returnCallback Function to apply on the value
     *
     * @return bool Telling if the entity has been found
     */
    private function extractEntityFromPattern($entity, $pattern, $returnCallback = null)
    {
        // we define the default callback here
        if (!\is_callable($returnCallback)) {
            $returnCallback = function ($e) {
                return trim($e);
            };
        }

        $elems = $this->xpath->evaluate($pattern, $this->readability->dom);
        $entityValue = null;

        if (\is_string($elems) && '' !== trim($elems)) {
            $entityValue = $returnCallback($elems);

            $this->logger->info("{$entity} expression evaluated as string: {{$entity}}", [$entity => $entityValue]);
            $this->logger->info('...XPath match: {pattern}', ['pattern', $pattern]);
        } elseif ($elems instanceof \DOMNodeList && $elems->length > 0) {
            if (null === $elems->item(0)) {
                return false;
            }

            $entityValue = $returnCallback($elems->item(0)->textContent);

            $this->logger->info("{$entity} matched: {{$entity}}", [$entity => $entityValue]);
            $this->logger->info('...XPath match: {pattern}', ['pattern', $pattern]);

            // remove entity from document
            try {
                $elems->item(0)->parentNode->removeChild($elems->item(0));
            } catch (\DOMException $e) {
                // do nothing
            }
        }

        if (null !== $entityValue) {
            $this->{$entity} = $entityValue;

            return true;
        }

        return false;
    }

    /**
     * Same as extractEntityFromPattern except this one always return all matched elements.
     *
     * @see extractEntityFromPattern
     *
     * @param string   $entity         Entity to look for ('title', 'date')
     * @param string   $pattern        Pattern to look for
     * @param callable $returnCallback Function to apply on the value
     *
     * @return bool Telling if the entity has been found
     */
    private function extractMultipleEntityFromPattern($entity, $pattern, $returnCallback = null)
    {
        // we define the default callback here
        if (!\is_callable($returnCallback)) {
            $returnCallback = function ($e) {
                return trim($e);
            };
        }

        $elems = $this->xpath->evaluate($pattern, $this->readability->dom);
        $entityValue = null;

        if (\is_string($elems) && '' !== trim($elems)) {
            $entityValue[] = $returnCallback($elems);

            $this->logger->info("{$entity} expression evaluated as string: {{$entity}}", [$entity => $entityValue]);
            $this->logger->info('...XPath match: {pattern}', ['pattern', $pattern]);
        } elseif ($elems instanceof \DOMNodeList && $elems->length > 0) {
            foreach ($elems as $item) {
                $entityValue[] = $returnCallback($item->textContent);

                // remove entity from document
                try {
                    $item->parentNode->removeChild($item);
                } catch (\DOMException $e) {
                    // do nothing
                }
            }

            $this->logger->info("{$entity} matched: {{$entity}}", [$entity => $entityValue]);
            $this->logger->info('...XPath match: {pattern}', ['pattern', $pattern]);
        }

        if (null !== $entityValue) {
            $this->{$entity} = $entityValue;

            return true;
        }

        return false;
    }

    /**
     * Extract information from defined source:
     *     - OpenGraph
     *     - JSON-LD.
     *
     * @param string $html Html from the page
     */
    private function extractDefinedInformation($html)
    {
        if ('' === trim($html)) {
            return;
        }

        libxml_use_internal_errors(true);

        $doc = new \DOMDocument();
        $doc->loadHTML($html);

        libxml_use_internal_errors(false);

        $xpath = new \DOMXPath($doc);

        $this->extractOpenGraph($xpath);
        if (false === $this->siteConfig->skip_json_ld) {
            $this->extractJsonLdInformation($xpath);
        }
    }

    /**
     * Extract OpenGraph data from the response.
     *
     * @param \DOMXPath $xpath DOMXpath from the DOMDocument of the page
     *
     * @see http://stackoverflow.com/a/7454737/569101
     */
    private function extractOpenGraph(\DOMXPath $xpath)
    {
        // retrieve "og:" properties
        $metas = $xpath->query('//*/meta[starts-with(@property, \'og:\')]');

        $ogMetas = [];
        foreach ($metas as $meta) {
            $property = str_replace(':', '_', (string) $meta->getAttribute('property'));

            if (\in_array($property, ['og_image', 'og_image_url', 'og_image_secure_url'], true)) {
                // avoid image data:uri to avoid sending too much data
                // also, take the first og:image which is usually the best one
                if (0 === stripos($meta->getAttribute('content'), 'data:image') || !empty($ogMetas[$property])) {
                    continue;
                }

                $ogMetas[$property] = $meta->getAttribute('content');

                continue;
            }

            $ogMetas[$property] = $meta->getAttribute('content');
        }

        $this->logger->info('Opengraph "og:" data: {ogData}', ['ogData' => $ogMetas]);

        if (!empty($ogMetas['og_title'])) {
            $this->title = $ogMetas['og_title'];
        }

        // og:image by default, then og:image:url and finally og:image:secure_url
        if (!empty($ogMetas['og_image'])) {
            $this->image = $ogMetas['og_image'];
        }

        if (!empty($ogMetas['og_image_url'])) {
            $this->image = $ogMetas['og_image_url'];
        }

        if (!empty($ogMetas['og_image_secure_url'])) {
            $this->image = $ogMetas['og_image_secure_url'];
        }

        if (!empty($ogMetas['og_locale'])) {
            $this->language = $ogMetas['og_locale'];
        }

        // retrieve "article:" properties
        $metas = $xpath->query('//*/meta[starts-with(@property, \'article:\')]');

        $articleMetas = [];
        foreach ($metas as $meta) {
            $articleMetas[str_replace(':', '_', (string) $meta->getAttribute('property'))] = $meta->getAttribute('content');
        }

        $this->logger->info('Opengraph "article:" data: {ogData}', ['ogData' => $articleMetas]);

        if (!empty($articleMetas['article_modified_time'])) {
            $this->date = $articleMetas['article_modified_time'];
        }

        if (!empty($articleMetas['article_published_time'])) {
            $this->date = $articleMetas['article_published_time'];
        }
    }

    /**
     * Extract data from JSON-LD information.
     *
     * @param \DOMXPath $xpath DOMXpath from the DOMDocument of the page
     *
     * @see https://json-ld.org/spec/latest/json-ld/
     */
    private function extractJsonLdInformation(\DOMXPath $xpath)
    {
        $scripts = $xpath->query('//*/script[@type="application/ld+json"]');

        foreach ($scripts as $script) {
            $data = json_decode(trim($script->nodeValue), true);

<<<<<<< HEAD
            $this->logger->info('JSON-LD data: {data}', ['data' => $data]);
=======
        $ignoreNames = [];
        $candidateNames = [];

        foreach ($matches[1] as $matche) {
            $data = json_decode(trim($matche), true);
>>>>>>> 6c1506f1

            if (isset($data['@type']) && \in_array($data['@type'], ['Organization', 'WebSite', 'Person'], true)) {
                if (isset($data['name'])) {
                    $ignoreNames[] = $data['name'];
                }
                continue;
            }

            $this->logger->info('JSON-LD data: {JsonLdData}', ['JsonLdData' => $data]);

            // just in case datePublished isn't defined, we use the modified one at first
            if (!empty($data['dateModified'])) {
                $this->date = $data['dateModified'];
            }

            if (!empty($data['datePublished'])) {
                $this->date = $data['datePublished'];
            }

            // sometimes the date is an array
            if (\is_array($this->date)) {
                $this->date = reset($this->date);
            }

            // body should be a DOMNode
            if (!empty($data['articlebody'])) {
                $dom = new \DOMDocument('1.0', 'utf-8');
                $this->body = $dom->createElement('p', htmlspecialchars(trim($data['articlebody'])));
            }

<<<<<<< HEAD
            if (!empty($data['headline'])) {
                $this->title = $data['headline'];
            }

            if (!empty($data['name'])) {
                $this->title = $data['name'];
=======
            if (isset($data['headline'])) {
                $candidateNames[] = $data['headline'];
            }

            if (isset($data['name'])) {
                $candidateNames[] = $data['name'];
>>>>>>> 6c1506f1
            }

            if (!empty($data['author']['name'])) {
                $authors = $data['author']['name'];

                if (false === \is_array($authors)) {
                    $authors = [$authors];
                }

                foreach ($authors as $author) {
                    $this->addAuthor($author);
                }
            }

            if (!empty($data['image']['url'])) {
                $this->image = $data['image']['url'];

                // some people use ImageObject url field as an array instead of a string...
                if (\is_array($data['image']['url'])) {
                    $this->image = current($data['image']['url']);
                }
            }
        }

        if (\is_array($candidateNames) && \count($candidateNames) > 0) {
            foreach ($candidateNames as $name) {
                if (!\in_array($name, $ignoreNames, true)) {
                    $this->title = $name;
                }
            }
        }
    }
}<|MERGE_RESOLUTION|>--- conflicted
+++ resolved
@@ -1264,18 +1264,11 @@
     {
         $scripts = $xpath->query('//*/script[@type="application/ld+json"]');
 
+        $ignoreNames = [];
+        $candidateNames = [];
+
         foreach ($scripts as $script) {
             $data = json_decode(trim($script->nodeValue), true);
-
-<<<<<<< HEAD
-            $this->logger->info('JSON-LD data: {data}', ['data' => $data]);
-=======
-        $ignoreNames = [];
-        $candidateNames = [];
-
-        foreach ($matches[1] as $matche) {
-            $data = json_decode(trim($matche), true);
->>>>>>> 6c1506f1
 
             if (isset($data['@type']) && \in_array($data['@type'], ['Organization', 'WebSite', 'Person'], true)) {
                 if (isset($data['name'])) {
@@ -1306,21 +1299,12 @@
                 $this->body = $dom->createElement('p', htmlspecialchars(trim($data['articlebody'])));
             }
 
-<<<<<<< HEAD
             if (!empty($data['headline'])) {
-                $this->title = $data['headline'];
+                $candidateNames[] = $data['headline'];
             }
 
             if (!empty($data['name'])) {
-                $this->title = $data['name'];
-=======
-            if (isset($data['headline'])) {
-                $candidateNames[] = $data['headline'];
-            }
-
-            if (isset($data['name'])) {
                 $candidateNames[] = $data['name'];
->>>>>>> 6c1506f1
             }
 
             if (!empty($data['author']['name'])) {
