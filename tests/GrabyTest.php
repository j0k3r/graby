--- conflicted
+++ resolved
@@ -7,11 +7,8 @@
 use Http\Mock\Client as HttpMockClient;
 use Monolog\Handler\TestHandler;
 use Monolog\Logger;
-<<<<<<< HEAD
+use PHPUnit\Framework\TestCase;
 use Symfony\Bridge\PhpUnit\DnsMock;
-=======
-use PHPUnit\Framework\TestCase;
->>>>>>> c9e85d23
 
 class GrabyTest extends TestCase
 {
@@ -367,69 +364,26 @@
 
     public function testAssetExtensionPDFWithArrayDetails()
     {
-<<<<<<< HEAD
         $httpMockClient = new HttpMockClient();
         $httpMockClient->addResponse(new Response(
             200,
             ['Content-Type' => 'application/pdf'],
-            file_get_contents(__DIR__ . '/fixtures/Good_Product_Manager_Bad_Product_Manager_KV.pdf')
+            file_get_contents(__DIR__ . '/fixtures/Document1_pdfcreator.pdf')
         ));
         $graby = new Graby([], $httpMockClient);
-=======
-        $response = $this->getMockBuilder('GuzzleHttp\Message\Response')
-            ->disableOriginalConstructor()
-            ->getMock();
-
-        $response->expects($this->once())
-            ->method('getEffectiveUrl')
-            ->willReturn('http://lexpress.io/test.pdf');
-
-        $response->expects($this->any())
-            ->method('getHeaders')
-            ->willReturn(['Content-Type' => 'application/pdf']);
-
-        $response->expects($this->any())
-            ->method('getStatusCode')
-            ->willReturn(200);
-
-        $response->expects($this->any())
-            ->method('getBody')
-            ->willReturn(file_get_contents(__DIR__ . '/fixtures/Document1_pdfcreator.pdf'));
-
-        $client = $this->getMockBuilder('GuzzleHttp\Client')
-            ->disableOriginalConstructor()
-            ->getMock();
-
-        $client->expects($this->once())
-            ->method('get')
-            ->willReturn($response);
-
-        $graby = new Graby([], $client);
->>>>>>> c9e85d23
 
         $res = $graby->fetchContent('http://example.com/test.pdf');
 
         $this->assertCount(11, $res);
         $this->assertEmpty($res['language']);
-<<<<<<< HEAD
-        $this->assertSame('2011-12-20T21:58:48+00:00', $res['date']);
-        $this->assertSame(['David Baca'], $res['authors']);
-        $this->assertSame('Microsoft Word - Good_Product_Manager_Bad_Product_Manager_KV.doc', $res['title']);
-        $this->assertContains('Good Product Manager Bad Product Manager By Ben Horowitz and David Weiden', $res['html']);
-        $this->assertContains('http://example.com/test.pdf', $res['url']);
-        $this->assertContains('Good Product Manager Bad Product Manager By Ben Horowitz and David Weiden', $res['summary']);
-        $this->assertSame('application/pdf', $res['headers']['content-type']);
-        $this->assertEmpty($res['image']);
-=======
         $this->assertSame('2013-09-01T22:20:38+02:00', $res['date']);
         $this->assertSame(['Sebastien MALOT'], $res['authors']);
         $this->assertSame('Document1', $res['title']);
         $this->assertContains('orem ipsum dolor sit amet', $res['html']);
-        $this->assertContains('http://lexpress.io/test.pdf', $res['url']);
+        $this->assertContains('http://example.com/test.pdf', $res['url']);
         $this->assertContains('orem ipsum dolor sit amet', $res['summary']);
-        $this->assertSame('application/pdf', $res['content_type']);
-        $this->assertSame([], $res['open_graph']);
->>>>>>> c9e85d23
+        $this->assertSame('application/pdf', $res['headers']['content-type']);
+        $this->assertEmpty($res['image']);
         $this->assertFalse($res['native_ad']);
     }
 
@@ -880,31 +834,6 @@
         $this->assertSame('http://example.org/path/to/image.jpg', $e->firstChild->getAttribute('src'));
     }
 
-<<<<<<< HEAD
-=======
-    public function testAvoidDataUriImageInOpenGraph()
-    {
-        $graby = new Graby();
-
-        $reflection = new \ReflectionClass(\get_class($graby));
-        $method = $reflection->getMethod('extractOpenGraph');
-        $method->setAccessible(true);
-
-        $ogData = $method->invokeArgs(
-            $graby,
-            [
-                '<html><meta content="data:image/gif;base64,R0lGODlhAQABAAAAACH5BAEKAAEALAAAAAABAAEAAAICTAEAOw==" property="og:image" /><meta content="http://www.io.lol" property="og:url"/></html>',
-                'http://www.io.lol',
-            ]
-        );
-
-        $this->assertCount(1, $ogData);
-        $this->assertArrayHasKey('og_url', $ogData);
-        $this->assertSame('http://www.io.lol', $ogData['og_url']);
-        $this->assertFalse(isset($ogData['og_image']), 'og_image key does not exist');
-    }
-
->>>>>>> c9e85d23
     public function testContentLinksRemove()
     {
         $httpMockClient = new HttpMockClient();
@@ -1031,31 +960,6 @@
         $this->assertSame($urlExpected, $res);
     }
 
-<<<<<<< HEAD
-=======
-    public function testAbsolutePreviewInOgImage()
-    {
-        $graby = new Graby();
-
-        $reflection = new \ReflectionClass(\get_class($graby));
-        $method = $reflection->getMethod('extractOpenGraph');
-        $method->setAccessible(true);
-
-        $ogData = $method->invokeArgs(
-            $graby,
-            [
-                '<html><meta content="/assets/lol.jpg" property="og:image" /><meta content="http://www.io.lol" property="og:url"/></html>',
-                'http://www.io.lol',
-            ]
-        );
-
-        $this->assertCount(2, $ogData);
-        $this->assertArrayHasKey('og_url', $ogData);
-        $this->assertSame('http://www.io.lol', $ogData['og_url']);
-        $this->assertSame('http://www.io.lol/assets/lol.jpg', $ogData['og_image']);
-    }
-
->>>>>>> c9e85d23
     public function dataForCleanupHtml()
     {
         return [
@@ -1115,13 +1019,6 @@
 
     public function testEncodingUtf8ForTextPlainPage()
     {
-<<<<<<< HEAD
-        $httpMockClient = new HttpMockClient();
-        $httpMockClient->addResponse(new Response(200, ['content-type' => 'text/plain'], file_get_contents(__DIR__ . '/fixtures/malformed_UTF8_characters.txt')));
-
-        $graby = new Graby([], $httpMockClient);
-        $res = $graby->fetchContent('http://www.ais.org/~jrh/acn/text/ACN8-1.txt');
-=======
         $graby = $this->getGrabyWithMock('/fixtures/content/malformed_UTF8_characters.txt');
         $res = $graby->fetchContent('http://www.ais.org/~jrh/acn/text/ACN8-1.txt');
 
@@ -1156,7 +1053,7 @@
         $graby = $this->getGrabyWithMock('/fixtures/content/20minutes-jsonld.html');
         $res = $graby->fetchContent('http://www.20minutes.fr/sport/football/2155935-20171022-stade-rennais-portugais-paulo-fonseca-remplacer-christian-gourcuff');
 
-        $this->assertCount(12, $res);
+        $this->assertCount(11, $res);
 
         $this->assertArrayHasKey('status', $res);
         $this->assertArrayHasKey('html', $res);
@@ -1165,11 +1062,10 @@
         $this->assertArrayHasKey('date', $res);
         $this->assertArrayHasKey('authors', $res);
         $this->assertArrayHasKey('url', $res);
-        $this->assertArrayHasKey('content_type', $res);
         $this->assertArrayHasKey('summary', $res);
-        $this->assertArrayHasKey('open_graph', $res);
+        $this->assertArrayHasKey('image', $res);
         $this->assertArrayHasKey('native_ad', $res);
-        $this->assertArrayHasKey('all_headers', $res);
+        $this->assertArrayHasKey('headers', $res);
 
         $this->assertSame(200, $res['status']);
         $this->assertSame('Stade Rennais: Le Portugais Paulo Fonseca pour remplacer Christian Gourcuff?', $res['title']);
@@ -1182,7 +1078,7 @@
         $graby = $this->getGrabyWithMock('/fixtures/content/timothysykes-keepol.html');
         $res = $graby->fetchContent('https://www.timothysykes.com/blog/10-things-know-short-selling/');
 
-        $this->assertCount(12, $res);
+        $this->assertCount(11, $res);
 
         $this->assertArrayHasKey('status', $res);
         $this->assertArrayHasKey('html', $res);
@@ -1191,11 +1087,10 @@
         $this->assertArrayHasKey('date', $res);
         $this->assertArrayHasKey('authors', $res);
         $this->assertArrayHasKey('url', $res);
-        $this->assertArrayHasKey('content_type', $res);
         $this->assertArrayHasKey('summary', $res);
-        $this->assertArrayHasKey('open_graph', $res);
+        $this->assertArrayHasKey('image', $res);
         $this->assertArrayHasKey('native_ad', $res);
-        $this->assertArrayHasKey('all_headers', $res);
+        $this->assertArrayHasKey('headers', $res);
 
         $this->assertSame(200, $res['status']);
         $this->assertContains('<ol start="2">', $res['html']);
@@ -1216,7 +1111,7 @@
         $graby = $this->getGrabyWithMock('/fixtures/content/bjori-404.html', 404);
         $res = $graby->fetchContent('https://bjori.blogspot.com/201');
 
-        $this->assertCount(12, $res);
+        $this->assertCount(11, $res);
 
         $this->assertArrayHasKey('status', $res);
         $this->assertArrayHasKey('html', $res);
@@ -1225,11 +1120,10 @@
         $this->assertArrayHasKey('date', $res);
         $this->assertArrayHasKey('authors', $res);
         $this->assertArrayHasKey('url', $res);
-        $this->assertArrayHasKey('content_type', $res);
         $this->assertArrayHasKey('summary', $res);
-        $this->assertArrayHasKey('open_graph', $res);
+        $this->assertArrayHasKey('image', $res);
         $this->assertArrayHasKey('native_ad', $res);
-        $this->assertArrayHasKey('all_headers', $res);
+        $this->assertArrayHasKey('headers', $res);
 
         $this->assertSame(404, $res['status']);
         $this->assertEmpty($res['language']);
@@ -1237,8 +1131,8 @@
         $this->assertSame("bjori doesn't blog", $res['title']);
         $this->assertSame('[unable to retrieve full-text content]', $res['html']);
         $this->assertSame('[unable to retrieve full-text content]', $res['summary']);
-        $this->assertSame('text/html', $res['content_type']);
-        $this->assertNotEmpty($res['open_graph']);
+        $this->assertSame('text/html', $res['headers']['content-type']);
+        $this->assertEmpty($res['image']);
     }
 
     public function dataDate()
@@ -1247,7 +1141,7 @@
             [
                 'https://www.lemonde.fr/economie/article/2011/07/05/moody-s-abaisse-la-note-du-portugal-de-quatre-crans_1545237_3234.html',
                 'lemonde-date.html',
-                '2011-07-05T22:09:18+0200',
+                '2011-07-05T22:09:59+02:00',
             ],
             [
                 'https://www.20minutes.fr/sport/football/2282359-20180601-video-france-italie-bleus-ambiancent-regalent-va-essayer-trop-enflammer',
@@ -1258,6 +1152,7 @@
     }
 
     /**
+     * @requires extension tidy
      * @dataProvider dataDate
      */
     public function testDate($url, $file, $expectedDate)
@@ -1265,7 +1160,7 @@
         $graby = $this->getGrabyWithMock('/fixtures/content/' . $file);
         $res = $graby->fetchContent($url);
 
-        $this->assertCount(12, $res);
+        $this->assertCount(11, $res);
 
         $this->assertArrayHasKey('status', $res);
         $this->assertArrayHasKey('html', $res);
@@ -1274,11 +1169,10 @@
         $this->assertArrayHasKey('date', $res);
         $this->assertArrayHasKey('authors', $res);
         $this->assertArrayHasKey('url', $res);
-        $this->assertArrayHasKey('content_type', $res);
         $this->assertArrayHasKey('summary', $res);
-        $this->assertArrayHasKey('open_graph', $res);
+        $this->assertArrayHasKey('image', $res);
         $this->assertArrayHasKey('native_ad', $res);
-        $this->assertArrayHasKey('all_headers', $res);
+        $this->assertArrayHasKey('headers', $res);
 
         $this->assertSame($expectedDate, $res['date']);
     }
@@ -1317,8 +1211,7 @@
         );
         $res = $graby->fetchContent($url);
 
-        $this->assertCount(12, $res);
->>>>>>> c9e85d23
+        $this->assertCount(11, $res);
 
         $this->assertArrayHasKey('status', $res);
         $this->assertArrayHasKey('html', $res);
@@ -1327,11 +1220,10 @@
         $this->assertArrayHasKey('date', $res);
         $this->assertArrayHasKey('authors', $res);
         $this->assertArrayHasKey('url', $res);
-        $this->assertArrayHasKey('content_type', $res);
         $this->assertArrayHasKey('summary', $res);
-        $this->assertArrayHasKey('open_graph', $res);
+        $this->assertArrayHasKey('image', $res);
         $this->assertArrayHasKey('native_ad', $res);
-        $this->assertArrayHasKey('all_headers', $res);
+        $this->assertArrayHasKey('headers', $res);
 
         $this->assertSame($expectedAuthors, $res['authors']);
     }
@@ -1354,7 +1246,7 @@
         );
         $res = $graby->fetchContent('https://www.timothysykes.com/blog/10-things-know-short-selling/');
 
-        $this->assertCount(12, $res);
+        $this->assertCount(11, $res);
 
         $this->assertArrayHasKey('status', $res);
         $this->assertArrayHasKey('html', $res);
@@ -1363,11 +1255,10 @@
         $this->assertArrayHasKey('date', $res);
         $this->assertArrayHasKey('authors', $res);
         $this->assertArrayHasKey('url', $res);
-        $this->assertArrayHasKey('content_type', $res);
         $this->assertArrayHasKey('summary', $res);
-        $this->assertArrayHasKey('open_graph', $res);
+        $this->assertArrayHasKey('image', $res);
         $this->assertArrayHasKey('native_ad', $res);
-        $this->assertArrayHasKey('all_headers', $res);
+        $this->assertArrayHasKey('headers', $res);
 
         $this->assertSame(200, $res['status']);
     }
@@ -1391,7 +1282,7 @@
         );
         $res = $graby->fetchContent('https://www.rollingstone.com/?redirurl=/politics/news/greed-and-debt-the-true-story-of-mitt-romney-and-bain-capital-20120829');
 
-        $this->assertCount(12, $res);
+        $this->assertCount(11, $res);
 
         $this->assertArrayHasKey('status', $res);
         $this->assertArrayHasKey('html', $res);
@@ -1400,11 +1291,10 @@
         $this->assertArrayHasKey('date', $res);
         $this->assertArrayHasKey('authors', $res);
         $this->assertArrayHasKey('url', $res);
-        $this->assertArrayHasKey('content_type', $res);
         $this->assertArrayHasKey('summary', $res);
-        $this->assertArrayHasKey('open_graph', $res);
+        $this->assertArrayHasKey('image', $res);
         $this->assertArrayHasKey('native_ad', $res);
-        $this->assertArrayHasKey('all_headers', $res);
+        $this->assertArrayHasKey('headers', $res);
 
         $this->assertSame(200, $res['status']);
     }
@@ -1417,11 +1307,11 @@
         $response = new Response(
             $status,
             ['content-type' => 'text/html'],
-            Stream::factory(file_get_contents(__DIR__ . $filePath))
+            file_get_contents(__DIR__ . $filePath)
         );
 
-        $client = new Client();
-        $client->getEmitter()->attach(new Mock([$response]));
+        $client = new HttpMockClient();
+        $client->addResponse($response);
 
         return new Graby($grabyConfig, $client);
     }
