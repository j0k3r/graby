<?php

namespace Tests\Graby\Extractor;

use Graby\Extractor\HttpClient;
use GuzzleHttp\Psr7\Response;
use Http\Mock\Client as HttpMockClient;
use Monolog\Handler\TestHandler;
use Monolog\Logger;
<<<<<<< HEAD
use Psr\Http\Message\RequestInterface;
=======
use PHPUnit\Framework\TestCase;
>>>>>>> c9e85d23

class HttpClientTest extends TestCase
{
    public function dataForFetchGet()
    {
        return [
            [
                'http://fr.m.wikipedia.org/wiki/Copyright#bottom',
                'http://fr.wikipedia.org/wiki/Copyright',
                [
                    'headers' => [
                        'User-Agent' => 'Mozilla/5.2',
                        'Referer' => 'http://www.google.co.uk/url?sa=t&source=web&cd=1',
                    ],
                ],
            ],
            [
                'http://bjori.blogspot.fr/2015/04/next-gen-mongodb-driver.html/#!test',
                'http://bjori.blogspot.fr/2015/04/next-gen-mongodb-driver.html/?_escaped_fragment_=test',
                [
                    'headers' => [
                        'User-Agent' => 'Mozilla/5.0 (Windows NT 6.1; WOW64) AppleWebKit/535.2 (KHTML, like Gecko) Chrome/15.0.874.92 Safari/535.2',
                        'Referer' => 'http://www.google.co.uk/url?sa=t&source=web&cd=1',
                    ],
                ],
            ],
            [
                'http://www.example.com/my-map.html',
                'http://www.example.com/my-map.html',
                [
                    'headers' => [
                        'User-Agent' => 'Mozilla/5.0 (Windows NT 6.1; WOW64) AppleWebKit/535.2 (KHTML, like Gecko) Chrome/15.0.874.92 Safari/535.2',
                        'Referer' => 'http://www.google.co.uk/url?sa=t&source=web&cd=1',
                    ],
                ],
            ],
        ];
    }

    /**
     * @dataProvider dataForFetchGet
     */
    public function testFetchGet($url, $urlEffective)
    {
        $httpMockClient = new HttpMockClient();
        $httpMockClient->addResponse(new Response(200, [], 'yay'));

        $http = new HttpClient($httpMockClient, ['user_agents' => ['.wikipedia.org' => 'Mozilla/5.2']]);
        $res = $http->fetch($url);

        $this->assertSame($urlEffective, $res['effective_url']);
        $this->assertSame('yay', $res['body']);
        $this->assertSame(200, $res['status']);
    }

    public function testFetchHeadGoodContentType()
    {
        $url = 'http://fr.wikipedia.org/wiki/Copyright.jpg';

        $httpMockClient = new HttpMockClient();
        $httpMockClient->addResponse(new Response(200, ['Content-Type' => 'image/jpg'], 'yay'));

        $http = new HttpClient($httpMockClient, ['user_agents' => ['.wikipedia.org' => 'Mozilla/5.2']]);
        $res = $http->fetch($url);

        $this->assertCount(1, $httpMockClient->getRequests());
        /** @var RequestInterface $request */
        $request = $httpMockClient->getRequests()[0];

        $this->assertEquals('Mozilla/5.2', $request->getHeaderLine('User-Agent'));
        $this->assertEquals('http://www.google.co.uk/url?sa=t&source=web&cd=1', $request->getHeaderLine('Referer'));
        $this->assertSame($url, $res['effective_url']);
        $this->assertSame('yay', $res['body']);
        $this->assertSame('image/jpg', $res['headers']['content-type']);
        $this->assertSame(200, $res['status']);
    }

    public function testFetchHeadBadContentType()
    {
        $url = 'http://fr.wikipedia.org/wiki/Copyright.jpg';

        $httpMockClient = new HttpMockClient();
        $httpMockClient->addResponse(new Response(200, ['Content-Type' => 'text/html'], 'yay'));
        $httpMockClient->addResponse(new Response(200, ['Content-Type' => 'text/html'], 'yay'));

        $http = new HttpClient($httpMockClient, ['user_agents' => ['.wikipedia.org' => 'Mozilla/5.2']]);
        $res = $http->fetch($url);

        $this->assertCount(2, $httpMockClient->getRequests());
        $this->assertEquals('HEAD', $httpMockClient->getRequests()[0]->getMethod(), 'first request is head because of the extension');
        $this->assertEquals('GET', $httpMockClient->getRequests()[1]->getMethod(), 'second request is get because the Content-Type wasn\'t a binary');

        $this->assertSame($url, $res['effective_url']);
        $this->assertSame('yay', $res['body']);
        $this->assertSame('text/html', $res['headers']['content-type']);
        $this->assertSame(200, $res['status']);
    }

    public function testFetchHeadReallyBadContentType()
    {
        $url = 'http://fr.wikipedia.org/wiki/Copyright.jpg';

        $httpMockClient = new HttpMockClient();
        $httpMockClient->addResponse(new Response(200, ['Content-Type' => 'fucked'], 'yay'));
        $httpMockClient->addResponse(new Response(200, ['Content-Type' => 'fucked'], 'yay'));

        $http = new HttpClient($httpMockClient, ['user_agents' => ['.wikipedia.org' => 'Mozilla/5.2']]);
        $res = $http->fetch($url);

        $this->assertCount(2, $httpMockClient->getRequests());
        $this->assertEquals('HEAD', $httpMockClient->getRequests()[0]->getMethod(), 'first request should be HEAD because of the extension');
        $this->assertEquals('GET', $httpMockClient->getRequests()[1]->getMethod(), 'second request is GET because the Content-Type wasn\'t a binary');

        $this->assertSame($url, $res['effective_url']);
        $this->assertSame('yay', $res['body']);
        $this->assertSame('fucked', $res['headers']['content-type']);
        $this->assertSame(200, $res['status']);
    }

    public function dataForMetaRefresh()
    {
        return [
            [
                'http://fr.wikipedia.org/wiki/Copyright',
                '<html><meta HTTP-EQUIV="REFRESH" content="0; url=http://www.bernama.com/bernama/v6/newsindex.php?id=943513"></html>',
                'http://www.bernama.com/bernama/v6/newsindex.php?id=943513',
            ],
            [
                'http://www.example.com/wiki/Copyright',
                '<html><meta HTTP-EQUIV="REFRESH" content="0; url=/bernama/v6/newsindex.php?id=943513"></html>',
                'http://www.example.com/bernama/v6/newsindex.php?id=943513',
            ],
            [
                'http://fr.wikipedia.org/wiki/Copyright',
                '<html><meta name="fragment" content="!"></html>',
                'http://fr.wikipedia.org/wiki/Copyright?_escaped_fragment_=',
            ],
        ];
    }

    /**
     * @dataProvider dataForMetaRefresh
     */
    public function testFetchGetWithMetaRefresh($url, $body, $metaUrl)
    {
        $httpMockClient = new HttpMockClient();
        $httpMockClient->addResponse(new Response(200, ['Content-Type' => 'text/html'], $body));
        $httpMockClient->addResponse(new Response(200, ['Content-Type' => 'text/html'], ''));

        $http = new HttpClient($httpMockClient);
        $res = $http->fetch($url);

        $this->assertCount(2, $httpMockClient->getRequests());
        $this->assertEquals('GET', $httpMockClient->getRequests()[0]->getMethod());
        $this->assertEquals($url, (string) $httpMockClient->getRequests()[0]->getUri());
        $this->assertEquals('GET', $httpMockClient->getRequests()[1]->getMethod());
        $this->assertEquals($metaUrl, (string) $httpMockClient->getRequests()[1]->getUri());

        $this->assertSame($metaUrl, $res['effective_url']);
        $this->assertEmpty($res['body']);
        $this->assertSame('text/html', $res['headers']['content-type']);
        $this->assertSame(200, $res['status']);
    }

    /**
     * This will force `SimplePie_IRI::absolutize` to return false because the relative url is wrong.
     */
    public function testFetchGetWithMetaRefreshBadBase()
    {
        $url = 'http://wikipedia.org/wiki/Copyright';
        $body = '<html><meta HTTP-EQUIV="REFRESH" content="0; url=::/bernama/v6/newsindex.php?id=943513"></html>';

        $httpMockClient = new HttpMockClient();
        $httpMockClient->addResponse(new Response(200, ['Content-Type' => 'text/html'], $body));

        $http = new HttpClient($httpMockClient);
        $res = $http->fetch($url);

        $this->assertCount(1, $httpMockClient->getRequests());
        $this->assertEquals('GET', $httpMockClient->getRequests()[0]->getMethod());
        $this->assertSame($url, $res['effective_url']);
        $this->assertSame($body, $res['body']);
        $this->assertSame('text/html', $res['headers']['content-type']);
        $this->assertSame(200, $res['status']);
    }

    public function testWith404ResponseWithResponse()
    {
        $httpMockClient = new HttpMockClient();
        $httpMockClient->addResponse(new Response(404, ['Content-Type' => 'text/html'], 'test'));

        $http = new HttpClient($httpMockClient);
        $res = $http->fetch('http://example.com/my-map.html');

        $this->assertSame('http://example.com/my-map.html', $res['effective_url']);
        $this->assertSame('test', $res['body']);
        $this->assertSame('text/html', $res['headers']['content-type']);
        $this->assertSame(404, $res['status']);
    }

    public function testWithUrlencodedContentType()
    {
        $httpMockClient = new HttpMockClient();
        $httpMockClient->addResponse(new Response(200, ['Content-Type' => 'image%2Fjpeg'], 'test'));

        $http = new HttpClient($httpMockClient);
        $res = $http->fetch('http://example.com/image.jpg');

        $this->assertSame('http://example.com/image.jpg', $res['effective_url']);
        $this->assertSame('test', $res['body']);
        $this->assertSame('image/jpeg', $res['headers']['content-type']);
        $this->assertSame(200, $res['status']);
    }

    public function testWithUrlContainingPlusSymbol()
    {
        $httpMockClient = new HttpMockClient();
        $httpMockClient->addResponse(new Response(200));

        $http = new HttpClient($httpMockClient);
        $res = $http->fetch('https://example.com/foo/+bar/baz/+quuz/corge');

        $this->assertSame('https://example.com/foo/+bar/baz/+quuz/corge', $res['effective_url']);
    }

    public function testWith404ResponseWithoutResponse()
    {
        $httpMockClient = new HttpMockClient();
        $httpMockClient->addResponse(new Response(404));

        $http = new HttpClient($httpMockClient);
        $res = $http->fetch('http://example.com');

        $this->assertSame('http://example.com', $res['effective_url']);
        $this->assertSame('', $res['body']);
        $this->assertEmpty($res['headers']);
        $this->assertSame(404, $res['status']);
    }

    public function testLogMessage()
    {
        $httpMockClient = new HttpMockClient();
        $httpMockClient->addResponse(new Response(200, [], 'yay'));

        $logger = new Logger('foo');
        $handler = new TestHandler();
        $logger->pushHandler($handler);

        $http = new HttpClient($httpMockClient, ['user_agents' => ['.wikipedia.org' => 'Mozilla/5.2']]);
        $http->setLogger($logger);

        $res = $http->fetch('http://fr.m.wikipedia.org/wiki/Copyright#bottom');

        $this->assertSame('http://fr.wikipedia.org/wiki/Copyright', $res['effective_url']);
        $this->assertSame('yay', $res['body']);
        $this->assertSame(200, $res['status']);

        $records = $handler->getRecords();

        $this->assertCount(4, $records);
        $this->assertSame('Trying using method "{method}" on url "{url}"', $records[0]['message']);
        $this->assertSame('get', $records[0]['context']['method']);
        $this->assertSame('http://fr.wikipedia.org/wiki/Copyright', $records[0]['context']['url']);
        $this->assertSame('Use default referer "{referer}" for url "{url}"', $records[2]['message']);
        $this->assertSame('Data fetched: {data}', $records[3]['message']);
        $this->assertSame([
            'effective_url' => 'http://fr.wikipedia.org/wiki/Copyright',
            'body' => '(only length for debug): 3',
            'headers' => [],
            'status' => 200,
        ], $records[3]['context']['data']);
    }

    public function testTimeout()
    {
        $logger = new Logger('foo');
        $handler = new TestHandler();
        $logger->pushHandler($handler);

        // find with adapter is installed
        if (class_exists('Http\Adapter\Guzzle6\Client')) {
            $guzzle = new \GuzzleHttp\Client(['timeout' => 2]);
            $adapter = new \Http\Adapter\Guzzle6\Client($guzzle);
        } elseif (class_exists('Http\Adapter\Guzzle5\Client')) {
            $guzzle = new \GuzzleHttp\Client(['defaults' => ['timeout' => 2]]);
            $adapter = new \Http\Adapter\Guzzle5\Client($guzzle);
        } elseif (class_exists('Http\Client\Curl\Client')) {
            $adapter = new \Http\Client\Curl\Client(
                \Http\Discovery\MessageFactoryDiscovery::find(),
                \Http\Discovery\StreamFactoryDiscovery::find(),
                [
                    CURLOPT_TIMEOUT => 2,
                ]
            );
        } else {
            $this->markTestSkipped('No Guzzle adapter defined ?');
        }

        $http = new HttpClient($adapter, [], $logger);

        $res = $http->fetch('http://blackhole.webpagetest.org/');

        $this->assertSame('http://blackhole.webpagetest.org/', $res['effective_url']);
        $this->assertSame(500, $res['status']);

        $records = $handler->getRecords();

        $this->assertSame('Request throw exception (with no response): {error_message}', $records[3]['message']);
        // cURL error 28 is: CURLE_OPERATION_TIMEDOUT
        // "cURL error 28: Connection timed out after"
        $this->assertContains('Connection timed out after', $records[3]['formatted']);
    }

    public function testNbRedirectsReached()
    {
        $maxRedirect = 3;
        $httpMockClient = new HttpMockClient();

        for ($i = 0; $i <= $maxRedirect; ++$i) {
            $httpMockClient->addResponse(new Response(
                308,
                [
                    'Location' => 'http://fr.wikipedia.org/wiki/Copyright?' . rand(),
                ],
                '<meta HTTP-EQUIV="REFRESH" content="0; url=http://fr.wikipedia.org/wiki/Copyright?' . rand() . '">'
            ));
        }

        $logger = new Logger('foo');
        $handler = new TestHandler();
        $logger->pushHandler($handler);

        $http = new HttpClient($httpMockClient, ['max_redirect' => 3]);
        $http->setLogger($logger);

        $res = $http->fetch('http://fr.wikipedia.org/wiki/Copyright');

        $this->assertSame('http://fr.wikipedia.org/wiki/Copyright', $res['effective_url']);
        $this->assertSame(310, $res['status']);

        $records = $handler->getRecords();
        $record = end($records);

        $this->assertSame('Endless redirect: 4 on "{url}"', $record['message']);
    }

    public function dataForConditionalComments()
    {
        return [
            [
                'url' => 'http://osqledaren.se/ol-gor-bangladesh/',
                'html' => '<!DOCTYPE html>
<!--[if IE 6]>
<html id="ie6" >
<![endif]-->
<!--[if IE 7]>
<html id="ie7" >
<![endif]-->
<!--[if IE 8]>
<html id="ie8" >
<![endif]-->
<!--[if lte IE 8]>
<meta http-equiv="refresh" content="0; url=/ie.html" />
<![endif]-->
<!--[if !(IE 6) | !(IE 7) | !(IE 8)  ]><!-->
<html lang="sv-SE">
<!--<![endif]-->
<head>
<meta charset="UTF-8">
<meta name="description" content="Osqledaren">
<meta name="keywords" content="osqledaren, newspaper">
<meta name="viewport" content="width=device-width, initial-scale=1, user-scalable=1, minimum-scale=1, maximum-scale=1">',
                'removeData' => '<meta http-equiv="refresh" content="0; url=/ie.html" />',
            ],
            [
                'url' => 'http://www.lemonde.fr/actualite-medias/article/2015/04/12/radio-france-vers-une-sortie-du-conflit_4614610_3236.html',
                'html' => '<!doctype html>
<!--[if lt IE 9]><html class="ie"><![endif]-->
<!--[if IE 9]><html class="ie9"><![endif]-->
<!--[if gte IE 9]><!-->
<html lang="fr">
<!--<![endif]-->

<head>
<meta http-equiv="Content-Type" content="text/html; charset=utf-8">',
                'removeData' => '<html class="ie9">',
            ],
            [
                'url' => 'https://venngage.com/blog/hashtags-are-worthless/',
                'html' => '<!DOCTYPE html>
<!--[if IE 7]>
<html class="ie ie7" lang="en-US" prefix="og: http://ogp.me/ns# fb: http://ogp.me/ns/fb#">
<![endif]-->
<!--[if IE 8]>
<html class="ie ie8" lang="en-US" prefix="og: http://ogp.me/ns# fb: http://ogp.me/ns/fb#">
<![endif]-->
<!--[if !(IE 7) | !(IE 8)  ]><!-->
<html lang="en-US" prefix="og: http://ogp.me/ns# fb: http://ogp.me/ns/fb#">
<!--<![endif]-->
        <head>
                <meta charset="UTF-8" />',
                'removeData' => '<html class="ie ie7" lang="en-US" prefix="og: http://ogp.me/ns# fb: http://ogp.me/ns/fb#">',
            ],
            [
                'url' => 'https://edition.cnn.com/2012/05/13/us/new-york-police-policy/index.html',
                'html' => '<!DOCTYPE html><html class="no-js"><head><meta content="IE=edge,chrome=1" http-equiv="X-UA-Compatible"><meta charset="utf-8"><meta content="text/html" http-equiv="Content-Type"><meta name="viewport" content="width=device-width, initial-scale=1.0, minimum-scale=1.0"><link href="/favicon.ie9.ico" rel="Shortcut Icon" type="image/x-icon"/><link href="//cdn.cnn.com/cnn/.e/img/3.0/global/misc/apple-touch-icon.png" rel="apple-touch-icon" type="image/png"/><!--[if lte IE 9]><meta http-equiv="refresh" content="1;url=/2.85.0/static/unsupp.html" /><![endif]--><!--[if gt IE 9><!--><!--<![endif]--><title>New York police tout improving crime numbers to defend frisking policy  - CNN</title><meta content="us" name="section"><meta name="referrer" content="unsafe-url"><meta content="2012-05-13T21:22:42Z" property="og:pubdate"><meta content="2012-05-13T21:22:42Z" name="pubdate"><meta content="2012-05-14T02:34:10Z" name="lastmod"><meta content="https://www.cnn.com/2012/05/13/us/new-york-police-policy/index.html" property="og:url"><meta content="By the CNN Wire Staff" name="author">',
                'removeData' => '<meta http-equiv="refresh" content="1;url=/2.85.0/static/unsupp.html" />',
            ],
        ];
    }

    /**
     * @dataProvider dataForConditionalComments
     */
    public function testWithMetaRefreshInConditionalComments($url, $html, $removeData)
    {
        $httpMockClient = new HttpMockClient();
        $httpMockClient->addResponse(new Response(200, ['Content-Type' => 'text/html'], $html));

        $http = new HttpClient($httpMockClient);
        $res = $http->fetch($url);

        $this->assertSame($url, $res['effective_url']);
<<<<<<< HEAD
        $this->assertContains($expectedBody, $res['body']);
        $this->assertSame('text/html', $res['headers']['content-type']);
=======
        $this->assertNotContains($removeData, $res['body']);
        $this->assertNotContains('<!--[if ', $res['body']);
        $this->assertNotContains('endif', $res['body']);
        $this->assertSame('text/html', $res['headers']);
>>>>>>> c9e85d23
        $this->assertSame(200, $res['status']);
    }

    public function dataForUserAgent()
    {
        return [
            [
                'url' => 'http://fr.wikipedia.org/wiki/Copyright',
                'httpHeader' => [],
                'expectedUa' => 'UA/Default',
            ],
            [
                'url' => 'http://fr.wikipedia.org/wiki/Copyright',
                'httpHeader' => ['user-agent' => null],
                'expectedUa' => 'UA/Default',
            ],
            [
                'url' => 'http://example.com/foo',
                'httpHeader' => ['user-agent' => ''],
                'expectedUa' => 'UA/Config',
            ],
            [
                'url' => 'http://example.com/foo',
                'httpHeader' => ['user-agent' => 'UA/SiteConfig'],
                'expectedUa' => 'UA/SiteConfig',
            ],
        ];
    }

    /**
     * @dataProvider dataForUserAgent
     */
    public function testUserAgent($url, $httpHeader, $expectedUa)
    {
        $httpMockClient = new HttpMockClient();
        $httpMockClient->addResponse(new Response(200, [], ''));

        $logger = new Logger('foo');
        $handler = new TestHandler();
        $logger->pushHandler($handler);

        $http = new HttpClient($httpMockClient, [
            'ua_browser' => 'UA/Default',
            'user_agents' => [
                'example.com' => 'UA/Config',
            ],
        ]);
        $http->setLogger($logger);

        $http->fetch($url, false, $httpHeader);

        $records = $handler->getRecords();

        $this->assertSame($expectedUa, $records[1]['context']['user-agent']);
        $this->assertSame($url, $records[1]['context']['url']);
    }

    public function dataForReferer()
    {
        return [
            [
                'url' => 'http://www.google.com',
                'httpHeader' => [],
                'expectedReferer' => 'http://defaultreferer.local',
            ],
            [
                'url' => 'http://www.mozilla.org',
                'httpHeader' => ['referer' => null],
                'expectedReferer' => 'http://defaultreferer.local',
            ],
            [
                'url' => 'http://fr.wikipedia.org/wiki/Copyright',
                'httpHeader' => ['referer' => ''],
                'expectedReferer' => 'http://defaultreferer.local',
            ],
            [
                'url' => 'http://fr.wikipedia.org/wiki/Copyright',
                'httpHeader' => ['referer' => 'http://fr.wikipedia.org/wiki/Accueil'],
                'expectedReferer' => 'http://fr.wikipedia.org/wiki/Accueil',
            ],
        ];
    }

    /**
     * @dataProvider dataForReferer
     */
    public function testReferer($url, $httpHeader, $expectedReferer)
    {
        $httpMockClient = new HttpMockClient();
        $httpMockClient->addResponse(new Response(200, [], ''));

        $logger = new Logger('foo');
        $handler = new TestHandler();
        $logger->pushHandler($handler);

        $http = new HttpClient($httpMockClient, [
            'default_referer' => 'http://defaultreferer.local',
        ]);
        $http->setLogger($logger);

        $http->fetch($url, false, $httpHeader);

        $records = $handler->getRecords();

        $this->assertSame($expectedReferer, $records[2]['context']['referer']);
        $this->assertSame($url, $records[2]['context']['url']);
    }

    public function dataForCookie()
    {
        return [
            [
                'url' => 'http://www.google.com',
                'httpHeader' => [],
                'expectedCookie' => false,
            ],
            [
                'url' => 'http://www.mozilla.org',
                'httpHeader' => ['cookie' => null],
                'expectedCookie' => false,
            ],
            [
                'url' => 'http://fr.wikipedia.org/wiki/Copyright',
                'httpHeader' => ['cookie' => ''],
                'expectedCookie' => false,
            ],
            [
                'url' => 'http://fr.wikipedia.org/wiki/Copyright',
                'httpHeader' => ['cookie' => 'GDPR_consent=1'],
                'expectedCookie' => 'GDPR_consent=1',
            ],
        ];
    }

    /**
     * @dataProvider dataForCookie
     */
    public function testCookie($url, $httpHeader, $expectedCookie)
    {
        $response = $this->getMockBuilder('GuzzleHttp\Message\Response')
            ->disableOriginalConstructor()
            ->getMock();

        $response->expects($this->any())
            ->method('getEffectiveUrl')
            ->willReturn($url);

        $response->expects($this->any())
            ->method('getHeaders')
            ->willReturn([]);

        $response->expects($this->any())
            ->method('getStatusCode')
            ->willReturn(200);

        $response->expects($this->any())
            ->method('getBody')
            ->willReturn('');

        $client = $this->getMockBuilder('GuzzleHttp\Client')
            ->disableOriginalConstructor()
            ->getMock();

        $client->expects($this->any())
            ->method('get')
            ->willReturn($response);

        $logger = new Logger('foo');
        $handler = new TestHandler();
        $logger->pushHandler($handler);

        $http = new HttpClient($client);
        $http->setLogger($logger);

        $http->fetch($url, false, $httpHeader);

        $records = $handler->getRecords();

        // if cookie is enable, a log will be available, otherwise not
        if ($expectedCookie) {
            $this->assertSame($expectedCookie, $records[3]['context']['cookie']);
            $this->assertSame($url, $records[3]['context']['url']);
        } else {
            $this->assertArrayNotHasKey('cookie', $records[3]['context']);
        }
    }

    public function dataForAccept()
    {
        return [
            [
                'url' => 'http://www.google.com',
                'httpHeader' => [],
                'expectedAccept' => false,
            ],
            [
                'url' => 'http://www.mozilla.org',
                'httpHeader' => ['accept' => null],
                'expectedAccept' => false,
            ],
            [
                'url' => 'http://fr.wikipedia.org/wiki/Copyright',
                'httpHeader' => ['accept' => ''],
                'expectedAccept' => false,
            ],
            [
                'url' => 'http://fr.wikipedia.org/wiki/Copyright',
                'httpHeader' => ['accept' => '*/*'],
                'expectedAccept' => '*/*',
            ],
        ];
    }

    /**
     * @dataProvider dataForAccept
     */
    public function testAccept($url, $httpHeader, $expectedAccept)
    {
        $response = $this->getMockBuilder('GuzzleHttp\Message\Response')
            ->disableOriginalConstructor()
            ->getMock();

        $response->expects($this->any())
            ->method('getEffectiveUrl')
            ->willReturn($url);

        $response->expects($this->any())
            ->method('getHeaders')
            ->willReturn([]);

        $response->expects($this->any())
            ->method('getStatusCode')
            ->willReturn(200);

        $response->expects($this->any())
            ->method('getBody')
            ->willReturn('');

        $client = $this->getMockBuilder('GuzzleHttp\Client')
            ->disableOriginalConstructor()
            ->getMock();

        $client->expects($this->any())
            ->method('get')
            ->willReturn($response);

        $logger = new Logger('foo');
        $handler = new TestHandler();
        $logger->pushHandler($handler);

        $http = new HttpClient($client);
        $http->setLogger($logger);

        $http->fetch($url, false, $httpHeader);

        $records = $handler->getRecords();

        // if accept is enable, a log will be available, otherwise not
        if ($expectedAccept) {
            $this->assertSame($expectedAccept, $records[3]['context']['accept']);
            $this->assertSame($url, $records[3]['context']['url']);
        } else {
            $this->assertArrayNotHasKey('accept', $records[3]['context']);
        }
    }
}<|MERGE_RESOLUTION|>--- conflicted
+++ resolved
@@ -7,11 +7,8 @@
 use Http\Mock\Client as HttpMockClient;
 use Monolog\Handler\TestHandler;
 use Monolog\Logger;
-<<<<<<< HEAD
+use PHPUnit\Framework\TestCase;
 use Psr\Http\Message\RequestInterface;
-=======
-use PHPUnit\Framework\TestCase;
->>>>>>> c9e85d23
 
 class HttpClientTest extends TestCase
 {
@@ -435,15 +432,10 @@
         $res = $http->fetch($url);
 
         $this->assertSame($url, $res['effective_url']);
-<<<<<<< HEAD
-        $this->assertContains($expectedBody, $res['body']);
-        $this->assertSame('text/html', $res['headers']['content-type']);
-=======
         $this->assertNotContains($removeData, $res['body']);
         $this->assertNotContains('<!--[if ', $res['body']);
         $this->assertNotContains('endif', $res['body']);
-        $this->assertSame('text/html', $res['headers']);
->>>>>>> c9e85d23
+        $this->assertSame('text/html', $res['headers']['content-type']);
         $this->assertSame(200, $res['status']);
     }
 
@@ -583,39 +575,14 @@
      */
     public function testCookie($url, $httpHeader, $expectedCookie)
     {
-        $response = $this->getMockBuilder('GuzzleHttp\Message\Response')
-            ->disableOriginalConstructor()
-            ->getMock();
-
-        $response->expects($this->any())
-            ->method('getEffectiveUrl')
-            ->willReturn($url);
-
-        $response->expects($this->any())
-            ->method('getHeaders')
-            ->willReturn([]);
-
-        $response->expects($this->any())
-            ->method('getStatusCode')
-            ->willReturn(200);
-
-        $response->expects($this->any())
-            ->method('getBody')
-            ->willReturn('');
-
-        $client = $this->getMockBuilder('GuzzleHttp\Client')
-            ->disableOriginalConstructor()
-            ->getMock();
-
-        $client->expects($this->any())
-            ->method('get')
-            ->willReturn($response);
+        $httpMockClient = new HttpMockClient();
+        $httpMockClient->addResponse(new Response(200, [], ''));
 
         $logger = new Logger('foo');
         $handler = new TestHandler();
         $logger->pushHandler($handler);
 
-        $http = new HttpClient($client);
+        $http = new HttpClient($httpMockClient);
         $http->setLogger($logger);
 
         $http->fetch($url, false, $httpHeader);
@@ -662,39 +629,14 @@
      */
     public function testAccept($url, $httpHeader, $expectedAccept)
     {
-        $response = $this->getMockBuilder('GuzzleHttp\Message\Response')
-            ->disableOriginalConstructor()
-            ->getMock();
-
-        $response->expects($this->any())
-            ->method('getEffectiveUrl')
-            ->willReturn($url);
-
-        $response->expects($this->any())
-            ->method('getHeaders')
-            ->willReturn([]);
-
-        $response->expects($this->any())
-            ->method('getStatusCode')
-            ->willReturn(200);
-
-        $response->expects($this->any())
-            ->method('getBody')
-            ->willReturn('');
-
-        $client = $this->getMockBuilder('GuzzleHttp\Client')
-            ->disableOriginalConstructor()
-            ->getMock();
-
-        $client->expects($this->any())
-            ->method('get')
-            ->willReturn($response);
+        $httpMockClient = new HttpMockClient();
+        $httpMockClient->addResponse(new Response(200, [], ''));
 
         $logger = new Logger('foo');
         $handler = new TestHandler();
         $logger->pushHandler($handler);
 
-        $http = new HttpClient($client);
+        $http = new HttpClient($httpMockClient);
         $http->setLogger($logger);
 
         $http->fetch($url, false, $httpHeader);
