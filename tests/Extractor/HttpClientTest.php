--- conflicted
+++ resolved
@@ -235,21 +235,11 @@
 
     public function testWith404ResponseWithoutResponse()
     {
-<<<<<<< HEAD
         $httpMockClient = new HttpMockClient();
         $httpMockClient->addResponse(new Response(404));
 
         $http = new HttpClient($httpMockClient);
         $res = $http->fetch('http://example.com');
-=======
-        $request = $this->getMockBuilder('GuzzleHttp\Message\Request')
-            ->disableOriginalConstructor()
-            ->getMock();
-
-        $client = $this->getMockBuilder('GuzzleHttp\Client')
-            ->disableOriginalConstructor()
-            ->getMock();
->>>>>>> 9d34b0de
 
         $this->assertSame('http://example.com', $res['effective_url']);
         $this->assertSame('', $res['body']);
