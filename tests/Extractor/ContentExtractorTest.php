<?php

namespace Tests\Graby\Extractor;

use Graby\Extractor\ContentExtractor;
use Graby\SiteConfig\SiteConfig;
use Monolog\Handler\TestHandler;
use Monolog\Logger;
use PHPUnit\Framework\TestCase;

class ContentExtractorTest extends TestCase
{
    protected static $contentExtractorConfig;

    public static function setUpBeforeClass()
    {
        self::$contentExtractorConfig = ['config_builder' => [
            'site_config' => [__DIR__ . '/../fixtures/site_config'],
        ]];
    }

    public function testConstructDefault()
    {
        $contentExtractor = new ContentExtractor(['config_builder' => ['site_config' => [__DIR__]]]);
        $contentExtractor->reset();

        $this->assertNull($contentExtractor->getContent());
        $this->assertNull($contentExtractor->getTitle());
        $this->assertNull($contentExtractor->getLanguage());
        $this->assertNull($contentExtractor->getDate());
        $this->assertNull($contentExtractor->getImage());
        $this->assertSame([], $contentExtractor->getAuthors());
        $this->assertNull($contentExtractor->getSiteConfig());
        $this->assertNull($contentExtractor->getNextPageUrl());
    }

    public function dataFingerPrints()
    {
        return [
            'blogger double quote' => [
                '<html><head><meta name="generator" content="Blogger" /></head></html>',
                'fingerprint.blogspot.com',
            ],
            'blogger simple quote' => [
                "<html><head><meta content='blogger' name='generator'/></head></html>",
                'fingerprint.blogspot.com',
            ],
            'wordpress with version number' => [
                '<html><head><meta name="generator" content="WordPress 4.4.2" /></head></html>',
                'fingerprint.wordpress.com',
            ],
        ];
    }

    /**
     * Test if fingerprints are well extract from meta node.
     *
     * @dataProvider dataFingerPrints
     */
    public function testFingerPrints($html, $fingerprints)
    {
        $contentExtractor = new ContentExtractor([
            'config_builder' => ['site_config' => [__DIR__]],
        ]);

        $res = $contentExtractor->findHostUsingFingerprints('');

        $this->assertFalse($res, 'Nothing host found because empty html');

        $res = $contentExtractor->findHostUsingFingerprints($html);

        $this->assertSame($fingerprints, $res);
    }

    /**
     * With a non-existent config directory, it fails.
     *
     * @expectedException \InvalidArgumentException
     * @expectedExceptionMessage directory does not exist
     */
    public function testBuildSiteConfigUnknownSite()
    {
        $contentExtractor = new ContentExtractor(['config_builder' => [
            'site_config' => [__DIR__ . '/../../wrong_site_config'],
        ]]);
        $contentExtractor->buildSiteConfig('http://0.0.0.0');
    }

    /**
     * With a good configuration, SiteConfig must have some value defined.
     */
    public function testBuildSiteConfig()
    {
        $contentExtractor = new ContentExtractor(self::$contentExtractorConfig);
        $res = $contentExtractor->buildSiteConfig('https://www.en.wikipedia.org/wiki/Metallica');

        $this->assertInstanceOf('Graby\SiteConfig\SiteConfig', $res);

        foreach (['author', 'single_page_link', 'next_page_link'] as $value) {
            $this->assertEmpty($res->$value, 'Check empty value for: ' . $value);
        }

        foreach (['date', 'strip_image_src', 'http_header', 'find_string', 'replace_string'] as $value) {
            $this->assertNotEmpty($res->$value, 'Check not empty value for: ' . $value);
        }

        foreach (['title', 'body', 'strip', 'strip_id_or_class', 'test_url', 'date'] as $value) {
            $this->assertGreaterThan(0, \count($res->$value), 'Check count XPath for: ' . $value);
        }
    }

    /**
     * Multiple call to a same SiteConfig will use the cached version.
     */
    public function testBuildSiteConfigCached()
    {
        $contentExtractor = new ContentExtractor(self::$contentExtractorConfig);
        $res = $contentExtractor->buildSiteConfig('https://nofailure.io/wiki/Metallica');

        $this->assertInstanceOf('Graby\SiteConfig\SiteConfig', $res);

        $res2 = $contentExtractor->buildSiteConfig('https://nofailure.io/wiki/Metallica');

        $this->assertInstanceOf('Graby\SiteConfig\SiteConfig', $res2);
        $this->assertSame($res, $res2);
    }

    /**
     * Test both fingerprint and custom SiteConfig for wordpress.
     */
    public function testWithFingerPrints()
    {
        $contentExtractor = new ContentExtractor(self::$contentExtractorConfig);

        $res = $contentExtractor->buildSiteConfig(
            'https://en.blog.wordpress.com/2015/03/23/writing-101-registration/',
            '<html><meta name="generator" content="WordPress.com" /></html>'
        );

        foreach (['title', 'body', 'strip', 'strip_id_or_class', 'strip_image_src', 'author', 'date'] as $value) {
            $this->assertGreaterThan(0, \count($res->$value), 'Check count XPath for: ' . $value);
        }
    }

    /**
     * Test config find_string / replace_string.
     */
    public function testProcessFindString()
    {
        $contentExtractor = new ContentExtractor(self::$contentExtractorConfig);

        $config = new SiteConfig();
        $config->body = ['//iframe'];
        $config->find_string = ['<html>&lt;iframe', '&gt;&lt;/iframe&gt;</html>'];
        $config->replace_string = ['<iframe class="video"', '></iframe>'];

        $res = $contentExtractor->process(
            '<html>&lt;iframe src=""&gt;&lt;/iframe&gt;</html> <a rel="author" href="/user8412228">CaTV</a>',
            'https://vimeo.com/35941909',
            $config
        );

        $this->assertTrue($res, 'Extraction went well');

        $content_block = $contentExtractor->getContent();

        $this->assertContains('<iframe class="video"', $content_block->ownerDocument->saveXML($content_block));
        $this->assertCount(1, $contentExtractor->getAuthors());
        $this->assertEquals('CaTV', $contentExtractor->getAuthors()[0]);
    }

    /**
     * Test config find_string / replace_string.
     * But with a count different between the two, so replacement will be skipped.
     */
    public function testProcessFindStringBadCount()
    {
        $contentExtractor = new ContentExtractor(self::$contentExtractorConfig);

        $config = new SiteConfig();
        $config->body = ['//iframe'];
        $config->find_string = ['one'];
        $config->replace_string = ['1', '2'];

        $res = $contentExtractor->process(
            '<html><iframe src=""></iframe></html>',
            'https://vimeo.com/35941909',
            $config
        );

        $this->assertTrue($res, 'Extraction went well');

        $content_block = $contentExtractor->getContent();

        $this->assertContains('<iframe src="">[embedded content]</iframe>', $content_block->ownerDocument->saveXML($content_block));
    }

    public function dataForNextPage()
    {
        return [
            // return the link as string
            ["string(//a[@class='next'])", '<html>here is a test zazaz<a class="next" href="https://lemonde.io/35941909?page=2">https://lemonde.io/35941909?page=2</a></html>', 'https://lemonde.io/35941909?page=2'],
            // will find the link using "href" attribute
            ["//a[@class='next']", '<html>here is a test zazaz<a class="next" href="https://lemonde.io/35941909?page=2">next page</a></html>', 'https://lemonde.io/35941909?page=2'],
            // will directly return the node attribute
            ["//a[@class='next']/@href", '<html>here is a test zazaz<a class="next" href="https://lemonde.io/35941909?page=2">next page</a></html>', 'https://lemonde.io/35941909?page=2'],
        ];
    }

    /**
     * @dataProvider dataForNextPage
     */
    public function testExtractNextPageLink($pattern, $html, $urlExpected)
    {
        $contentExtractor = new ContentExtractor(self::$contentExtractorConfig);

        $config = new SiteConfig();
        $config->next_page_link = [$pattern];

        $contentExtractor->process(
            $html,
            'https://lemonde.io/35941909',
            $config
        );

        $this->assertSame($urlExpected, $contentExtractor->getNextPageUrl());
    }

    public function dataForTitle()
    {
        return [
            // return the link as string
            ['string(//title)', '<html><title>mon titre</title></html>', 'mon titre'],
            // return the DomElement link
            ['//title', '<html><title>mon titre</title></html>', 'mon titre'],
        ];
    }

    /**
     * @dataProvider dataForTitle
     */
    public function testExtractTitle($pattern, $html, $titleExpected)
    {
        $contentExtractor = new ContentExtractor(self::$contentExtractorConfig);

        $config = new SiteConfig();
        $config->title = [$pattern];

        $contentExtractor->process(
            $html,
            'https://lemonde.io/35941909',
            $config
        );

        $this->assertSame($titleExpected, $contentExtractor->getTitle());
    }

    public function dataForAuthor()
    {
        return [
            // return author node
            ['//*[(@rel = "author")]', '<html>from <a rel="author" href="/user8412228">CaTV</a></html>', ['CaTV']],
            // return author as a string
            ['string(//*[(@rel = "author")])', '<html>from <a rel="author" href="/user8412228">CaTV</a></html>', ['CaTV']],
            // return nothing because the rel="author" does not exist
            ['string(//*[(@rel = "author")])', '<html>from <a href="/user8412228">CaTV</a></html>', []],
        ];
    }

    /**
     * @dataProvider dataForAuthor
     */
    public function testExtractAuthor($pattern, $html, $authorExpected)
    {
        $contentExtractor = new ContentExtractor(self::$contentExtractorConfig);

        $config = new SiteConfig();
        $config->author = [$pattern];

        $contentExtractor->process(
            $html,
            'https://lemonde.io/35941909',
            $config
        );

        $this->assertSame($authorExpected, $contentExtractor->getAuthors());
    }

    public function dataForLanguage()
    {
        return [
            ['<html><meta name="DC.language" content="en" />from <a rel="author" href="/user8412228">CaTV</a></html>', 'en'],
            ['<html lang="de">from <a rel="author" href="/user8412228">CaTV</a></html>', 'de'],
        ];
    }

    /**
     * @dataProvider dataForLanguage
     */
    public function testExtractLanguage($html, $languageExpected)
    {
        $contentExtractor = new ContentExtractor(self::$contentExtractorConfig);

        $config = new SiteConfig();

        $contentExtractor->process(
            $html,
            'https://lemonde.io/35941909',
            $config
        );

        $this->assertSame($languageExpected, $contentExtractor->getLanguage());
    }

    public function dataForDate()
    {
        return [
            // good time format
            ['//time[@pubdate or @pubDate]', '<html><time pubdate="2015-01-01">2015-01-01</time></html>', '2015-01-01'],
            // bad time format, null result
            ['//time[@pubdate or @pubDate]', '<html><time pubdate="2015-01-01">date</time></html>', null],
            // bad pattern but good @pubdate
            ['//date[@pubdate or @pubDate]', '<html><time pubdate="2015-01-01">2015-01-01</time></html>', '2015-01-01'],
            // good time format
            ['string(//time[@pubdate or @pubDate])', '<html><time pubdate="2015-01-01">2015-01-01</time></html>', '2015-01-01'],
        ];
    }

    /**
     * @dataProvider dataForDate
     */
    public function testExtractDate($pattern, $html, $dateExpected)
    {
        $contentExtractor = new ContentExtractor(self::$contentExtractorConfig);

        $config = new SiteConfig();
        $config->date = [$pattern];

        $contentExtractor->process(
            $html,
            'https://lemonde.io/35941909',
            $config
        );

        $this->assertSame($dateExpected, $contentExtractor->getDate());
    }

    public function dataForStrip()
    {
        return [
            // strip nav element and keep only the p
            ['//nav', '<html><body><nav id="high">hello !hello !hello !hello !hello !hello !hello !hello !hello !</nav><p>' . str_repeat('this is the best part of the show', 10) . '</p></body></html>', 'hello !'],
            // strip p element and keep the nav
            ['//p', '<html><body><nav id="high">' . str_repeat('hello !', 20) . '</nav><p>' . str_repeat('this is the best part of the show', 10) . '</p></body></html>', 'this is the best part of the show'],
        ];
    }

    /**
     * @dataProvider dataForStrip
     */
    public function testApplyStrip($pattern, $html, $removedContent)
    {
        $contentExtractor = new ContentExtractor(self::$contentExtractorConfig);

        $config = new SiteConfig();
        $config->strip = [$pattern];

        $contentExtractor->process(
            $html,
            'https://lemonde.io/35941909',
            $config
        );

        $domElement = $contentExtractor->readability->getContent();
        $content = $domElement->ownerDocument->saveXML($domElement);

        $this->assertNotContains($removedContent, $content);
    }

    public function dataForStripIdOrClass()
    {
        return [
            ['commentlist', '<html><body><nav id="commentlist">hello !hello !hello !hello !hello !hello !hello !hello !hello !</nav><p>' . str_repeat('this is the best part of the show', 10) . '</p></body></html>', 'hello !'],
            ['related_post', '<html><body><nav id="high">' . str_repeat('hello !', 20) . '</nav><p class="related_post">' . str_repeat('this is the best part of the show', 10) . '</p></body></html>', 'this is the best part of the show'],
            ['related', '<html><body><nav id="high">' . str_repeat('lorem ipsum dolor', 20) . '</nav><p class="related_post">' . str_repeat('this is the best part of the show', 10) . '</p></body></html>', null, 'class="related_post"'],
        ];
    }

    /**
     * @dataProvider dataForStripIdOrClass
     */
    public function testApplyStripIdOrClass($pattern, $html, $removedContent, $matchContent = null)
    {
        $contentExtractor = new ContentExtractor(self::$contentExtractorConfig);

        $config = new SiteConfig();
        $config->strip_id_or_class = [$pattern];

        $contentExtractor->process(
            $html,
            'https://lemonde.io/35941909',
            $config
        );

        $domElement = $contentExtractor->readability->getContent();
        $content = $domElement->ownerDocument->saveXML($domElement);

        if (null === $removedContent) {
            $this->assertContains($matchContent, $content);
        } else {
            $this->assertNotContains($removedContent, $content);
        }
    }

    public function dataForStripImageSrc()
    {
        return [
            ['doubleclick.net', '<html><body><img src="https://www.doubleclick.net/pub.jpg"/></nav><p>' . str_repeat('this is the best part of the show', 10) . '</p></body></html>', 'https://www.doubleclick.net/pub.jpg'],
            // array('related_post', '<html><body><nav id="high">'.str_repeat('hello !', 20).'</nav><p class="related_post">'.str_repeat('this is the best part of the show', 10).'</p></body></html>', 'this is the best part of the show'),
        ];
    }

    /**
     * @dataProvider dataForStripImageSrc
     */
    public function testApplyStripImageSrc($pattern, $html, $removedContent)
    {
        $contentExtractor = new ContentExtractor(self::$contentExtractorConfig);

        $config = new SiteConfig();
        $config->strip_image_src = [$pattern];

        $res = $contentExtractor->process(
            $html,
            'https://lemonde.io/35941909',
            $config
        );

        $this->assertTrue($res, 'Extraction went well');

        $domElement = $contentExtractor->readability->getContent();
        $content = $domElement->ownerDocument->saveXML($domElement);

        $this->assertNotContains($removedContent, $content);
    }

    public function dataForStripDisplayNoneAndInstapaper()
    {
        return [
            // remove element with class "instapaper_ignore"
            ['<html><body><p class="instapaper_ignore">hello !hello !hello !hello !hello !hello !hello !hello !hello !</p><p>' . str_repeat('this is the best part of the show', 10) . '</p></body></html>', 'hello !'],
            // remove element with class "entry-unrelated"
            ['<html><body><p class="entry-unrelated">hello !hello !hello !hello !hello !hello !hello !hello !hello !</p><p>' . str_repeat('this is the best part of the show', 10) . '</p></body></html>', 'hello !'],
        ];
    }

    /**
     * @dataProvider dataForStripDisplayNoneAndInstapaper
     */
    public function testApplyStripDisplayNoneAndInstapaper($html, $removedContent)
    {
        $contentExtractor = new ContentExtractor(self::$contentExtractorConfig);

        $config = new SiteConfig();

        $res = $contentExtractor->process(
            $html,
            'https://lemonde.io/35941909',
            $config
        );

        $this->assertTrue($res, 'Extraction went well');

        $domElement = $contentExtractor->readability->getContent();
        $content = $domElement->ownerDocument->saveXML($domElement);

        $this->assertNotContains($removedContent, $content);
    }

    public function dataForStripAttr()
    {
        return [
            [['//*/@class'], '<html><body><div class="hello world"><i class="class">bar</i>class="foo"' . str_repeat('this is the best part of the show', 10) . ' <a class="hc" href="void">link</a></div></body></html>', [
                    'removedContent' => ['class="class"', 'class="hello world"', 'class="hc"'],
                    'keptContent' => ['class="foo"', '<a href="void"', '<em>bar'],
                ],
            ],
            [['//img/@class', '//p/@class'], '<html><body><img class="bar-class" src="void" /><a class="hello" href="void">link</a> <p class="yes">' . str_repeat('this is the best part of the show', 10) . '</p></body></html>', [
                    'removedContent' => ['class="bar-class"', 'class="yes"'],
                    'keptContent' => ['class="hello"'],
                ],
            ],
        ];
    }

    /**
     * @dataProvider dataForStripAttr
     */
    public function testApplyStripAttr($patterns, $html, $assertions)
    {
        $contentExtractor = new ContentExtractor(self::$contentExtractorConfig);

        $config = new SiteConfig();
        $config->strip_attr = $patterns;

        $res = $contentExtractor->process(
            $html,
            'https://lemonde.io/35941909',
            $config
        );

        $domElement = $contentExtractor->readability->getContent();
        $content = $domElement->ownerDocument->saveXML($domElement);

        foreach ($assertions['removedContent'] as $removedContent) {
            $this->assertNotContains($removedContent, $content);
        }

        foreach ($assertions['keptContent'] as $keptContent) {
            $this->assertContains($keptContent, $content);
        }
    }

    public function dataForExtractBody()
    {
        return [
            // extract one element
            [
                "//p[@class='content']",
                '<html><body><p class="content">hello !hello !hello !hello !hello !hello !hello !hello !hello !</p><p>' . str_repeat('this is the best part of the show', 10) . '</p></body></html>',
                '<p class="content">hello !hello !hello !hello !hello !hello !hello !hello !hello !</p>',
            ],
            // extract multiple element
            [
                "//p[@class='content_wrapper']",
                '<html><body><p class="content_wrapper">hello !hello !hello !hello !hello !hello !hello !hello !hello !</p><p class="content_wrapper">' . str_repeat('this is the best part of the show', 5) . '</p></body></html>',
                '<div><p class="content_wrapper">hello !hello !hello !hello !hello !hello !hello !hello !hello !</p><p class="content_wrapper">' . str_repeat('this is the best part of the show', 5) . '</p></div>',
            ],
        ];
    }

    /**
     * @dataProvider dataForExtractBody
     */
    public function testExtractBody($pattern, $html, $expectedContent)
    {
        $contentExtractor = new ContentExtractor(self::$contentExtractorConfig);

        $config = new SiteConfig();
        $config->body = [$pattern];

        $res = $contentExtractor->process(
            $html,
            'https://lemonde.io/35941909',
            $config
        );

        $this->assertTrue($res, 'Extraction went well');

        $domElement = $contentExtractor->getContent();
        $content = $domElement->ownerDocument->saveXML($domElement);

        $this->assertSame($expectedContent, $content);
    }

    public function dataForExtractHNews()
    {
        return [
            // the all hNews tested
            [
                '<html><body><div class="hentry"><p class="entry-title">hello !</p><time pubdate="2015-01-01">2015-01-01</time><a class="vcard author">hello !</a>hello !hello !hello !hello !hello !hello !hello !<p class="entry-content">' . str_repeat('this is the best part of the show', 10) . '</p></div></body></html>',
                '<p class="entry-content">' . str_repeat('this is the best part of the show', 10) . '</p>',
                [
                    'title' => 'hello !',
                    'date' => '2015-01-01',
                    'authors' => ['hello !'],
                ],
            ],
            // hNews with bad date
            [
                '<html><body><div class="hentry"><time pubdate="2015-01-01">aweomse!</time>hello !hello !hello !hello !hello !hello !hello !<p class="entry-content">' . str_repeat('this is the best part of the show', 10) . '</p></div></body></html>',
                '<p class="entry-content">' . str_repeat('this is the best part of the show', 10) . '</p>',
                [
                    'date' => null,
                ],
            ],
            // hNews with many authors
            [
                '<html><body><div class="hentry"><p class="vcard author"><a class="fn">first boy</a><a class="fn">first girl</a></p>hello !hello !hello !hello !hello !hello !hello !<p class="entry-content">' . str_repeat('this is the best part of the show', 10) . '</p></div></body></html>',
                '<p class="entry-content">' . str_repeat('this is the best part of the show', 10) . '</p>',
                [
                    'authors' => ['first boy', 'first girl'],
                ],
            ],
            // hNews with many content
            [
                '<html><body><div class="hentry"><p class="entry-content">hello !hello !hello !hello !hello !hello !hello !</p><p class="entry-content">' . str_repeat('this is the best part of the show', 10) . '</p></div></body></html>',
                '<div><p class="entry-content">hello !hello !hello !hello !hello !hello !hello !</p><p class="entry-content">' . str_repeat('this is the best part of the show', 10) . '</p></div>',
                [],
            ],
        ];
    }

    /**
     * @dataProvider dataForExtractHNews
     */
    public function testExtractHNews($html, $expectedContent, $expectedElements)
    {
        $contentExtractor = new ContentExtractor(self::$contentExtractorConfig);

        $config = new SiteConfig();

        $res = $contentExtractor->process(
            $html,
            'https://lemonde.io/35941909',
            $config
        );

        $this->assertTrue($res, 'Extraction went well');

        $domElement = $contentExtractor->getContent();
        $content = $domElement->ownerDocument->saveXML($domElement);

        $this->assertSame($expectedContent, $content);

        foreach ($expectedElements as $key => $value) {
            $this->assertSame($contentExtractor->{'get' . ucfirst($key)}(), $value);
        }
    }

    /**
     * Extract content from instapaper class.
     */
    public function testExtractInstapaper()
    {
        $contentExtractor = new ContentExtractor(self::$contentExtractorConfig);

        $config = new SiteConfig();

        $res = $contentExtractor->process(
            '<html><body><div><p class="instapaper_title">hello !</p>hello !hello !hello !hello !hello !hello !hello !<p class="instapaper_body">' . str_repeat('this is the best part of the show', 10) . '</p></div></body></html>',
            'https://lemonde.io/35941909',
            $config
        );

        $this->assertTrue($res, 'Extraction went well');

        $domElement = $contentExtractor->getContent();
        $content = $domElement->ownerDocument->saveXML($domElement);

        $this->assertSame('<p class="instapaper_body">' . str_repeat('this is the best part of the show', 10) . '</p>', $content);
        $this->assertSame($contentExtractor->getTitle(), 'hello !');
    }

    public function dataForExtractSchemaOrg()
    {
        return [
            // articleBody on one element
            [
                '<html><body><div>hello !hello !hello !hello !hello !hello !hello !<p itemprop="articleBody">' . str_repeat('this is the best part of the show', 10) . '</p></div></body></html>',
                '<p itemprop="articleBody">' . str_repeat('this is the best part of the show', 10) . '</p>',
            ],
            // articleBody on two elements
            [
                '<html><body><div><p itemprop="articleBody">hello !hello !hello !hello !hello !hello !hello !</p><p itemprop="articleBody">' . str_repeat('this is the best part of the show', 10) . '</p></div></body></html>',
                '<div><p itemprop="articleBody">hello !hello !hello !hello !hello !hello !hello !</p><p itemprop="articleBody">' . str_repeat('this is the best part of the show', 10) . '</p></div>',
            ],
            // articleBody on img element
            [
                '<html><body><div><p itemprop="articleBody"><img src="http://0.0.0.0/image.jpg" /></p></div></body></html>',
                '<p itemprop="articleBody"><img src="http://0.0.0.0/image.jpg"/></p>',
            ],
        ];
    }

    /**
     * @dataProvider dataForExtractSchemaOrg
     */
    public function testExtractSchemaOrg($html, $expectedContent)
    {
        $contentExtractor = new ContentExtractor(self::$contentExtractorConfig);

        $config = new SiteConfig();

        $res = $contentExtractor->process(
            $html,
            'https://lemonde.io/35941909',
            $config
        );

        $this->assertTrue($res, 'Extraction went well');

        $domElement = $contentExtractor->getContent();
        $content = $domElement->ownerDocument->saveXML($domElement);

        $this->assertSame($expectedContent, $content);
    }

    /**
     * Test that if the first h* found in the body is the same as the extracted title, it'll be removed.
     */
    public function testRemoveHFromBody()
    {
        $contentExtractor = new ContentExtractor(self::$contentExtractorConfig);

        $config = new SiteConfig();
        $config->body = ['//div'];
        $config->title = ['//title'];

        $res = $contentExtractor->process(
            '<html><head><title>My Title</title></head><body><div><h3>My Title</h3>' . str_repeat('this is the best part of the show', 10) . '</div></body></html>',
            'https://lemonde.io/35941909',
            $config
        );

        $this->assertTrue($res, 'Extraction went well');

        $domElement = $contentExtractor->getContent();
        $content = $domElement->ownerDocument->saveXML($domElement);

        $this->assertNotContains('My Title', $content);
        $this->assertSame('My Title', $contentExtractor->getTitle());
    }

    public function dataForlazyLoad()
    {
        return [
            // test with img attribute data-src
            [
                '<div>' . str_repeat('this is the best part of the show', 10) . '<img data-src="http://0.0.0.0/big_image.jpg" src="data:image/gif;base64,R0lGODlhAQABAAAAACH5BAEKAAEALAAAAAABAAEAAAICTAEAOw=="></div>',
                '<img src="http://0.0.0.0/big_image.jpg"',
            ],
            // test with img attribute data-lazy-src
            [
                '<div>' . str_repeat('this is the best part of the show', 10) . '<img data-lazy-src="http://0.0.0.0/big_image.jpg" src="data:image/gif;base64,R0lGODlhAQABAAAAACH5BAEKAAEALAAAAAABAAEAAAICTAEAOw=="></div>',
                '<img src="http://0.0.0.0/big_image.jpg"',
            ],
            // test with img attribute data-src and image in noscript
            [
                '<div>' . str_repeat('this is the best part of the show', 10) . '<img data-lazy-src="http://0.0.0.0/big_image.jpg" src="data:image/gif;base64,R0lGODlhAQABAAAAACH5BAEKAAEALAAAAAABAAEAAAICTAEAOw=="><noscript><img src="http://0.0.0.0/big_image_noscript.jpg"></noscript></div>',
                '<img src="http://0.0.0.0/big_image_noscript.jpg"',
            ],
            // test with img attribute data-original
            [
                '<div>' . str_repeat('this is the best part of the show', 10) . '<img src="data:image/gif;base64,R0lGODlhAQABAAAAACH5BAEKAAEALAAAAAABAAEAAAICTAEAOw==" data-original="http://0.0.0.0/big_image.jpg" class="lazy"/></div>',
                '<img src="http://0.0.0.0/big_image.jpg"',
            ],
            // test with img attribute data-sources
            [
                '<div>' . str_repeat('this is the best part of the show', 10) . '<img src="data:image/gif;base64,R0lGODlhAQABAAAAACH5BAEKAAEALAAAAAABAAEAAAICTAEAOw==" data-sources="http://0.0.0.0/big_image.jpg"/></div>',
                '<img src="http://0.0.0.0/big_image.jpg"',
            ],
            // test with img attribute from site config
            [
                '<div>' . str_repeat('this is the best part of the show', 10) . '<img src="data:image/gif;base64,R0lGODlhAQABAAAAACH5BAEKAAEALAAAAAABAAEAAAICTAEAOw==" data-toto-src="http://0.0.0.0/big_image.jpg"/></div>',
                '<img src="http://0.0.0.0/big_image.jpg"',
            ],
        ];
    }

    /**
     * Test that if the first h* found in the body is the same as the extracted title, it'll be removed.
     *
     * @dataProvider dataForlazyLoad
     */
    public function testConvertLazyLoadImages($html, $htmlExpected)
    {
        $contentExtractor = new ContentExtractor(self::$contentExtractorConfig);

        $config = new SiteConfig();
        $config->body = ['//div'];
        $config->src_lazy_load_attr = 'data-toto-src';

        $res = $contentExtractor->process(
            $html,
            'https://lemonde.io/35941909',
            $config
        );

        $this->assertTrue($res, 'Extraction went well');

        $domElement = $contentExtractor->getContent();
        $content = $domElement->ownerDocument->saveXML($domElement);

        $this->assertContains($htmlExpected, $content);
    }

    public function testIframeEmbeddedContent()
    {
        $contentExtractor = new ContentExtractor(self::$contentExtractorConfig);

        $config = new SiteConfig();
        // '//header' is a bad pattern, and it will jump to the next one
        $config->body = ['//header', '//div'];
        // obviously a bad parser which will be converted to use the default one
        $config->parser = 'toto';

        $res = $contentExtractor->process(
            '<div>' . str_repeat('this is the best part of the show', 10) . '</div><div class="video_player"><iframe src="http://www.dailymotion.com/embed/video/x2kjh59" frameborder="0" width="534" height="320"></iframe></div>',
            'https://lemonde.io/35941909',
            $config
        );

        $this->assertTrue($res, 'Extraction went well');

        $domElement = $contentExtractor->getContent();
        $content = $domElement->ownerDocument->saveXML($domElement);

        $this->assertContains('<iframe src="http://www.dailymotion.com/embed/video/x2kjh59" frameborder="0" width="534" height="320">[embedded content]</iframe>', $content);
    }

    public function testLogMessage()
    {
        $logger = new Logger('foo');
        $handler = new TestHandler($level = Logger::INFO);
        $logger->pushHandler($handler);

        $contentExtractor = new ContentExtractor(self::$contentExtractorConfig);
        $contentExtractor->setLogger($logger);

        $config = new SiteConfig();

        $contentExtractor->process(
            '<html>&lt;iframe &gt;&lt;/iframe&gt;</html>',
            'https://vimeo.com/35941909',
            $config
        );

        $records = $handler->getRecords();

        $this->assertGreaterThanOrEqual(6, $records);
        $this->assertSame('Attempting to parse HTML with {parser}', $records[0]['message']);
        $this->assertSame('libxml', $records[0]['context']['parser']);
<<<<<<< HEAD
        $this->assertSame('Opengraph "og:" data: {ogData}', $records[1]['message']);
        $this->assertSame('Opengraph "article:" data: {ogData}', $records[2]['message']);
        $this->assertSame('Trying {pattern} for language', $records[3]['message']);
        $this->assertSame('Trying {pattern} for language', $records[4]['message']);
        $this->assertSame('Using Readability', $records[5]['message']);
        $this->assertSame('Detected title: {title}', $records[6]['message']);

        if (function_exists('tidy_parse_string')) {
=======
        $this->assertSame('Trying {pattern} for language', $records[2]['message']);
        $this->assertSame('Using Readability', $records[4]['message']);
        $this->assertSame('Detected title: {title}', $records[5]['message']);

        if (\function_exists('tidy_parse_string')) {
>>>>>>> c9e85d23
            $this->assertSame('Trying again without tidy', $records[7]['message']);
        }
    }

    public function testWithCustomFiltersForReadability()
    {
        $contentExtractor = new ContentExtractor(
            self::$contentExtractorConfig
            + ['readability' => [
                'post_filters' => ['!<head[^>]*>(.*?)</head>!is' => ''],
                'pre_filters' => ['!</?noscript>!is' => ''],
            ]]
        );

        $config = new SiteConfig();

        $res = $contentExtractor->process(
            '<!DOCTYPE html>
<html lang="fr" dir="ltr">
<head>
<base href="http://www.lhc-france.fr/" />
<meta http-equiv="Content-Type" content="text/html; charset=utf-8" />
<meta name="generator" content="SPIP 3.0.17 [21515]" />
<link rel="shortcut icon" href="squelettes/favicon.ico" />
<script type=\'text/javascript\'>
document.createElement("header");document.createElement("footer");document.createElement("section");document.createElement("aside");document.createElement("nav");document.createElement("article");document.createElement("time");
</script>
<!--[if lt IE 9]>
        <meta http-equiv="X-UA-Compatible" content="IE=edge" />
        <script type="text/javascript" src="http://www.lhc-france.fr/squelettes/js/ie.js"></script>
<![endif]-->

<script type="text/javascript" src="http://www.lhc-france.fr/squelettes/js/modernizr.js"></script>
<script type="text/javascript">
function handleError(){return true;}
window.onerror = handleError;
dossier_squelettes = \'squelettes\';
secteurid=6;articleid=907;article_jour=19;article_mois=12;article_annee=2016;
</script>

<link rel="alternate" type="application/rss+xml" title="Actualit��s du LHC" href="http://feeds.feedburner.com/lhcfranceactus?format=xml" />
<link rel="alternate" type="application/rss+xml" title="La BD du LHC" href="http://www.lhc-france.fr/?page=backend&id_rubrique=65" />

<link rel="stylesheet" href="http://www.lhc-france.fr/local/cache-css/styles-urlabs-b1fc-urlabs-b1fc-minify-3f10.css" type="text/css" media="all" />
<link rel="stylesheet" href="http://www.lhc-france.fr/local/cache-css/milkbox-urlabs-fe01-urlabs-fe01-minify-1d16.css" media="screen" />
<link rel="stylesheet" href="http://www.lhc-france.fr/local/cache-css/styles.print-urlabs-2157-urlabs-2157-minify-d3e7.css" type="text/css" media="print" />
<link rel="stylesheet" href="http://www.lhc-france.fr/squelettes/styles.rouge.css" type="text/css" media="all" />

<script type="text/javascript" src="http://www.lhc-france.fr/local/cache-js/AC_RunActiveContent-minify-d850.js"></script>
<title>Novembre 2016 - Je voudrais de la mati��re noire �� No��l... | LHC France</title>
<meta name="robots" content="index, follow, all" />
<meta name="description" content="La contribution du CNRS et du CEA au LHC, un instrument international de physique des particules situ�� au Cern. Avec toute l\'actualit�� du projet et la BD du LHC." />
<meta name="keywords" content="LHC,Higgs,Atlas,CMS,Alice,LHCb,acc��l��rateur,particule,Cern,grille,d��tecteur,exp��riences,boson de higgs" />

<meta name="verify-v1" content="WWk3UJy6FdmEUs2ZATuUi6+OQnIL3Sci3WmPHmaWQWs=" />
<meta name="verify-v1" content="VAs7L6UxdHUoi699A76rt8aDBfL4c6hBE3vJw2SRbh4=" />
<meta property="og:image" content="http://www.lhc-france.fr/IMG/arton907.jpg" />
<meta property="fb:admins" content="thomas.diluccio,proyoledegieux"/>
</head>
<body class="rouge "><p>' . str_repeat('This is important. ', 20) . '</p></body></html>',
            'https://lemonde.io/35941909',
            $config
        );

        $this->assertTrue($res, 'Extraction went well');

        $domElement = $contentExtractor->getContent();
        $content = $domElement->ownerDocument->saveXML($domElement);

        $this->assertNotContains('<head>', $content);
        $this->assertNotContains('<base>', $content);
    }

    public function testNativeAd()
    {
        $contentExtractor = new ContentExtractor(self::$contentExtractorConfig);

        $res = $contentExtractor->process(
            ' <meta property="og:url" content="https://nativead.io/sponsored/woops"/><p>hihi</p>',
            'https://nativead.io/woops!'
        );

        $this->assertTrue($res, 'Extraction went well');

        $content_block = $contentExtractor->getContent();

        $this->assertTrue($contentExtractor->isNativeAd());
        $this->assertContains('<p>hihi</p>', $content_block->ownerDocument->saveXML($content_block));
    }

    public function testJsonLd()
    {
        $contentExtractor = new ContentExtractor(self::$contentExtractorConfig);

        $res = $contentExtractor->process(
            ' <script type="application/ld+json">{ "@context": "https:\/\/schema.org", "@type": "NewsArticle", "headline": "title !!", "mainEntityOfPage": "http:\/\/jsonld.io\/toto", "datePublished": "2017-10-23T16:05:38+02:00", "dateModified": "2017-10-23T16:06:28+02:00", "description": "it is describe", "articlebody": " my body", "relatedLink": "", "image": { "@type": "ImageObject", "url": "https:\/\/static.jsonld.io\/medias.jpg", "height": "830", "width": "532" }, "author": { "@type": "Person", "name": "bob", "sameAs": ["https:\/\/twitter.com\/bob"] }, "keywords": ["syndicat", "usine", "licenciement", "Emmanuel Macron", "creuse", "plan social", "Automobile"] }</script><p>hihi</p>',
            'https://nativead.io/jsonld'
        );

        $this->assertTrue($res, 'Extraction went well');

        $content_block = $contentExtractor->getContent();

        $this->assertSame('title !!', $contentExtractor->getTitle());
        $this->assertSame('2017-10-23T16:05:38+02:00', $contentExtractor->getDate());
        $this->assertContains('bob', $contentExtractor->getAuthors());
        $this->assertSame('https://static.jsonld.io/medias.jpg', $contentExtractor->getImage());
        $this->assertContains('<p>hihi</p>', $content_block->ownerDocument->saveXML($content_block));
    }

    public function testNoDefinedHtml()
    {
        $contentExtractor = new ContentExtractor(self::$contentExtractorConfig);

        $res = $contentExtractor->process('', 'https://nativead.io/jsonld');

        $this->assertFalse($res);

        $this->assertEmpty($contentExtractor->getImage());
    }

    public function testOpenGraph()
    {
        $contentExtractor = new ContentExtractor(self::$contentExtractorConfig);

        $res = $contentExtractor->process(
            ' <meta property="og:title" content="title !!"/>
            <meta property="og:site_name" content="opengraph.io" />
            <meta property="og:type" content="article"/>
            <meta property="og:locale" content="fr_FR"/>
            <meta property="og:url" content="//opengraph.io/1954872.html"/>
            <meta property="article:published_time" content="2017-10-23T17:04:21Z-09:00"/>
            <meta property="article:modified_time" content="2017-10-23T17:04:17Z-09:00"/>
            <meta property="og:image" content="http://static.opengraph.io/medias_11570.jpg"/>
            <meta property="og:image:url" content="http://static.opengraph.io/medias_11570.jpg"/>
            <meta property="og:image:secure_url" content="https://static.opengraph.io/medias_11570.jpg"/>
            <p>hihi</p>',
            'https://nativead.io/opengraph'
        );

        $this->assertTrue($res);

        $content_block = $contentExtractor->getContent();

        $this->assertSame('title !!', $contentExtractor->getTitle());
        $this->assertSame('2017-10-23T17:04:21Z-09:00', $contentExtractor->getDate());
        $this->assertSame('fr_FR', $contentExtractor->getLanguage());
        $this->assertSame('https://static.opengraph.io/medias_11570.jpg', $contentExtractor->getImage());
        $this->assertContains('<p>hihi</p>', $content_block->ownerDocument->saveXML($content_block));
    }

    public function testAvoidDataUriImageInOpenGraph()
    {
        $contentExtractor = new ContentExtractor(self::$contentExtractorConfig);

        $res = $contentExtractor->process(
            ' <html><meta content="data:image/gif;base64,R0lGODlhAQABAAAAACH5BAEKAAEALAAAAAABAAEAAAICTAEAOw==" property="og:image" /><meta content="http://www.io.lol" property="og:url"/><p>hihi</p></html>',
            'https://nativead.io/opengraph'
        );

        $this->assertTrue($res);

        $content_block = $contentExtractor->getContent();

        $this->assertEmpty($contentExtractor->getImage());
        $this->assertContains('<p>hihi</p>', $content_block->ownerDocument->saveXML($content_block));
    }

    public function testJsonLdSkipper()
    {
        $contentExtractor = new ContentExtractor(self::$contentExtractorConfig);

        $config = new SiteConfig();
        $config->skip_json_ld = true;

        $res = $contentExtractor->process(
            '<html><script type="application/ld+json">{ "@context": "https:\/\/schema.org", "@type": "NewsArticle", "headline": "title !!", "mainEntityOfPage": "http:\/\/jsonld.io\/toto", "datePublished": "2017-10-23T16:05:38+02:00", "dateModified": "2017-10-23T16:06:28+02:00", "description": "it is describe", "articlebody": " my body", "relatedLink": "", "image": { "@type": "ImageObject", "url": "https:\/\/static.jsonld.io\/medias.jpg", "height": "830", "width": "532" }, "author": { "@type": "Person", "name": "bob", "sameAs": ["https:\/\/twitter.com\/bob"] }, "keywords": ["syndicat", "usine", "licenciement", "Emmanuel Macron", "creuse", "plan social", "Automobile"] }</script><body><div>hello !hello !hello !hello !hello !hello !hello !<p itemprop="articleBody">' . str_repeat('this is the best part of the show', 10) . '</p></div></body></html>',
            'https://skipjsonld.io/jsonld',
            $config
        );

        $this->assertTrue($res, 'Extraction went well');

        $content_block = $contentExtractor->getContent();

        $this->assertEmpty($contentExtractor->getTitle());
        $this->assertNull($contentExtractor->getDate());
        $this->assertEmpty($contentExtractor->getAuthors());
        $this->assertContains('this is the best part of the show', $content_block->ownerDocument->saveXML($content_block));
    }

    public function testJsonLdName()
    {
        $contentExtractor = new ContentExtractor(self::$contentExtractorConfig);

        $res = $contentExtractor->process(
            ' <script type="application/ld+json">{ "@context": "https:\/\/schema.org", "@type": "NewsArticle", "headline": "title !!", "name": "name !!", "mainEntityOfPage": "http:\/\/jsonld.io\/toto", "datePublished": "2017-10-23T16:05:38+02:00", "dateModified": "2017-10-23T16:06:28+02:00", "description": "it is describe", "articlebody": " my body", "relatedLink": "", "image": { "@type": "ImageObject", "url": "https:\/\/static.jsonld.io\/medias.jpg", "height": "830", "width": "532" }, "author": { "@type": "Person", "name": "bob", "sameAs": ["https:\/\/twitter.com\/bob"] }, "keywords": ["syndicat", "usine", "licenciement", "Emmanuel Macron", "creuse", "plan social", "Automobile"] }</script><p>hihi</p>',
            'https://nativead.io/jsonld'
        );

        $this->assertSame('name !!', $contentExtractor->getTitle());
    }

    public function testJsonLdDateArray()
    {
        $contentExtractor = new ContentExtractor(self::$contentExtractorConfig);

        $res = $contentExtractor->process(
            ' <script type="application/ld+json">{ "@context": "http://schema.org", "@type": "NewsArticle", "description": "Smoke rises from the 998-tonne fuel tanker Shoko Maru after it exploded off the coast of Himeji, western Japan, in this photo taken and released May 29, 2014.  REUTERS/5th Regional Coast Guard Headqua", "headline": "Editor&#039;s choice", "url": "https://www.reuters.com/news/picture/editors-choice-idUSRTR3RD95", "thumbnailUrl": "https://s3.reutersmedia.net/resources/r/?m=02&d=20140529&t=2&i=901254582&w=&fh=810&fw=545&ll=&pl=&sq=&r=2014-05-29T132753Z_2_GM1EA5T1BTD01_RTRMADP_0_JAPAN", "dateCreated": "2014-05-29T13:27:53+0000", "dateModified": "2014-05-29T13:27:53+0000", "articleSection": "RCOMUS_24", "creator": ["JaShong King"], "keywords": ["24 HOURS IN PICTURES", "Slideshow"], "about": "Slideshow", "author": ["JaShong King"], "datePublished": ["05/29/2014"] }</script><p>hihi</p>',
            'https://nativead.io/jsonld'
        );

        $this->assertSame('05/29/2014', $contentExtractor->getDate());
    }

    public function testUniqueAuthors()
    {
        $url = 'https://www.lemonde.fr/pixels/article/2018/05/30/bloodstained-curse-of-the-moon-delicieux-jeu-de-vampires-a-la-mode-des-annees-1980_5307173_4408996.html';
        $html = '<script type="application/ld+json">{"author":{"@type":"Person","name":"William Audureau"}}</script><a class="auteur" target="_blank" href="/journaliste/william-audureau/">William Audureau</a>';

        $contentExtractor = new ContentExtractor(self::$contentExtractorConfig);
        $siteConfig = $contentExtractor->buildSiteConfig($url);

        $contentExtractor->process(
            $html,
            $url,
            $siteConfig
        );
        $authors = $contentExtractor->getAuthors();
        $authorsUnique = array_unique($authors);

        $this->assertTrue(\count($authors) === \count($authorsUnique), 'There is no duplicate authors');
    }

    public function testBodyAsDomAttribute()
    {
        $contentExtractor = new ContentExtractor(self::$contentExtractorConfig);

        $config = new SiteConfig();
        // a xpath retrieving a dom attribute
        $config->body = ['//iframe/@src'];

        $res = $contentExtractor->process(
            '   <iframe src="blog_0x34.md.html" frameborder="0" style="overflow:hidden; display:block; position: absolute; height: 80%; width:100%;"></iframe>',
            'https://domattr.io/woops!',
            $config
        );

        $this->assertFalse($res, 'Extraction failed');
    }

    public function testBadDate()
    {
        $contentExtractor = new ContentExtractor(self::$contentExtractorConfig);

        $res = $contentExtractor->process(
            '   <meta property="article:published_time" content="-0001-11-30T00:00:00+00:00" /> <p>' . str_repeat('this is the best part of the show', 10) . '</p> ',
            'https://domattr.io/woops!'
        );

        $this->assertTrue($res, 'Extraction went fine');
        $this->assertNull($contentExtractor->getDate(), 'Date got vanish because it was wrong');
    }
}<|MERGE_RESOLUTION|>--- conflicted
+++ resolved
@@ -831,23 +831,15 @@
         $this->assertGreaterThanOrEqual(6, $records);
         $this->assertSame('Attempting to parse HTML with {parser}', $records[0]['message']);
         $this->assertSame('libxml', $records[0]['context']['parser']);
-<<<<<<< HEAD
-        $this->assertSame('Opengraph "og:" data: {ogData}', $records[1]['message']);
-        $this->assertSame('Opengraph "article:" data: {ogData}', $records[2]['message']);
-        $this->assertSame('Trying {pattern} for language', $records[3]['message']);
+        $this->assertSame('Opengraph "og:" data: {ogData}', $records[2]['message']);
+        $this->assertSame('Opengraph "article:" data: {ogData}', $records[3]['message']);
         $this->assertSame('Trying {pattern} for language', $records[4]['message']);
-        $this->assertSame('Using Readability', $records[5]['message']);
-        $this->assertSame('Detected title: {title}', $records[6]['message']);
-
-        if (function_exists('tidy_parse_string')) {
-=======
-        $this->assertSame('Trying {pattern} for language', $records[2]['message']);
-        $this->assertSame('Using Readability', $records[4]['message']);
-        $this->assertSame('Detected title: {title}', $records[5]['message']);
+        $this->assertSame('Trying {pattern} for language', $records[5]['message']);
+        $this->assertSame('Using Readability', $records[6]['message']);
+        $this->assertSame('Detected title: {title}', $records[7]['message']);
 
         if (\function_exists('tidy_parse_string')) {
->>>>>>> c9e85d23
-            $this->assertSame('Trying again without tidy', $records[7]['message']);
+            $this->assertSame('Trying again without tidy', $records[9]['message']);
         }
     }
 
