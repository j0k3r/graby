--- conflicted
+++ resolved
@@ -29,16 +29,10 @@
         "php-http/httplug": "^2.2",
         "php-http/message": "^1.9",
         "simplepie/simplepie": "^1.5",
-<<<<<<< HEAD
         "smalot/pdfparser": "^2.0",
         "symfony/options-resolver": "^3.4|^4.4|^5.3|^6.0",
-        "true/punycode": "^2.1"
-=======
-        "smalot/pdfparser": "^1.0",
-        "symfony/options-resolver": "^3.4|^4.4|^5.3",
         "true/punycode": "^2.1",
         "guzzlehttp/psr7": "^1.5.0"
->>>>>>> 93b7c630
     },
     "require-dev": {
         "friendsofphp/php-cs-fixer": "^3.0",
